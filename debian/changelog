--- conflicted
+++ resolved
@@ -1,10 +1,7 @@
   [Paolo Tormene]
-<<<<<<< HEAD
   * Modified the exporters in order to allow using
     `numpy.load(allow_pickle=False)` in the QGIS IRMT plugin
-=======
   * Changed some copy.deepcopy calls into copy.copy in hazardlib
->>>>>>> 7f1693a4
 
   [Michele Simionato]
   * Removed implicit intensity_measure_types_and_levels
