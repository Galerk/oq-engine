--- conflicted
+++ resolved
@@ -1,10 +1,7 @@
   [Michele Simionato]
-<<<<<<< HEAD
-  * Optimized the case when the epsilons are not required, i.e. all the covariance
-    coefficients are zero in the vulnerability functions.
-=======
-  * Added an additional test for event based risk (`case_miriam`)
->>>>>>> 4eb962fc
+  * Optimized the case when the epsilons are not required, i.e. all the
+    covariance coefficients are zero in the vulnerability functions
+  * Added another test for event based risk (`case_miriam`)
   * Revisited the distribution mechanism and refined the weight of the
     ruptures in the event based calculators to avoid generating slow tasks
   * Added an automatic help for the subcommands of oq-lite and managed
