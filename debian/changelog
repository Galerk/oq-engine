--- conflicted
+++ resolved
@@ -1,10 +1,7 @@
-<<<<<<< HEAD
-=======
   [Michele Simionato]
   * Removed the (long time deprecated) capability to read hazard curves from
     XML files: you must use CSV files instead
-  
->>>>>>> 14c79f16
+
   [Marco Pagani]
   * Implemented a modified GMPE that add between and within std to GMPEs only 
     supporting total std
