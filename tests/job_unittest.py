# -*- coding: utf-8 -*-

# Copyright (c) 2010-2011, GEM Foundation.
#
# OpenQuake is free software: you can redistribute it and/or modify
# it under the terms of the GNU Lesser General Public License version 3
# only, as published by the Free Software Foundation.
#
# OpenQuake is distributed in the hope that it will be useful,
# but WITHOUT ANY WARRANTY; without even the implied warranty of
# MERCHANTABILITY or FITNESS FOR A PARTICULAR PURPOSE.  See the
# GNU Lesser General Public License version 3 for more details
# (a copy is included in the LICENSE file that accompanied this code).
#
# You should have received a copy of the GNU Lesser General Public License
# version 3 along with OpenQuake.  If not, see
# <http://www.gnu.org/licenses/lgpl-3.0.txt> for a copy of the LGPLv3 License.


from functools import partial
import mock
import os
from tempfile import gettempdir
import textwrap
import unittest

from django.contrib.gis.geos.polygon import Polygon
from django.contrib.gis.geos.collections import MultiPoint

from openquake import engine
from openquake import job
from openquake import kvs
from openquake import flags
from openquake import shapes
from openquake.job import (
    Job, config, prepare_job, run_job, parse_config_file,
    prepare_config_parameters, get_source_models)
from openquake.job.mixins import Mixin
from openquake.job.params import config_text_to_list
from openquake.db.models import OqCalculation, CalcStats, OqJobProfile
from openquake.risk.job import general
from openquake.risk.job.probabilistic import ProbabilisticEventMixin
from openquake.risk.job.classical_psha import ClassicalPSHABasedMixin

from tests.utils import helpers
from tests.utils.helpers import patch


CONFIG_FILE = "config.gem"
CONFIG_WITH_INCLUDES = "config_with_includes.gem"
HAZARD_ONLY = "hazard-config.gem"

REGION_EXPOSURE_TEST_FILE = "ExposurePortfolioFile-helpers.region"
BLOCK_SPLIT_TEST_FILE = "block_split.gem"
REGION_TEST_FILE = "small.region"

FLAGS = flags.FLAGS


def _to_coord_list(geometry):
    pts = []

    if isinstance(geometry, Polygon):
        # Ignore the last coord:
        for c in geometry.coords[0][:-1]:
            pts.append(str(c[1]))
            pts.append(str(c[0]))

        return ', '.join(pts)
    elif isinstance(geometry, MultiPoint):
        for c in geometry.coords:
            pts.append(str(c[1]))
            pts.append(str(c[0]))

        return ', '.join(pts)
    else:
        raise RuntimeError('Unexpected geometry type: %s' % type(geometry))


class JobTestCase(unittest.TestCase):

    def setUp(self):
        client = kvs.get_client()

        # Delete managed job id info so we can predict the job key
        # which will be allocated for us
        client.delete(kvs.tokens.CURRENT_JOBS)

        self.generated_files = []
        self.job = helpers.job_from_file(helpers.get_data_path(CONFIG_FILE))
        self.job_with_includes = \
            helpers.job_from_file(helpers.get_data_path(CONFIG_WITH_INCLUDES))

    def tearDown(self):
        for cfg in self.generated_files:
            try:
                os.remove(cfg)
            except OSError:
                pass

        kvs.cache_gc('::JOB::1::')
        kvs.cache_gc('::JOB::2::')

    def test_job_has_the_correct_sections(self):
        self.assertEqual(["RISK", "HAZARD", "general"], self.job.sections)
        self.assertEqual(self.job.sections, self.job_with_includes.sections)

    def test_job_with_only_hazard_config_only_has_hazard_section(self):
        job_with_only_hazard = \
            helpers.job_from_file(helpers.get_data_path(HAZARD_ONLY))
        self.assertEqual(["HAZARD"], job_with_only_hazard.sections)

    def test_configuration_is_the_same_no_matter_which_way_its_provided(self):

        sha_from_file_key = lambda params, key: params[key].split('!')[1]

        # A unique job key is prepended to these file hashes
        # to enable garabage collection.
        # Thus, we have to do a little voodoo to make this test work.
        src_model = 'SOURCE_MODEL_LOGIC_TREE_FILE'
        gmpe = 'GMPE_LOGIC_TREE_FILE'

        job1_src_model_sha = sha_from_file_key(self.job.params, src_model)
        job2_src_model_sha = sha_from_file_key(
            self.job_with_includes.params, src_model)

        self.assertEqual(job1_src_model_sha, job2_src_model_sha)

        del self.job.params[src_model]
        del self.job_with_includes.params[src_model]

        job1_gmpe_sha = sha_from_file_key(self.job.params, gmpe)
        job2_gmpe_sha = sha_from_file_key(self.job_with_includes.params, gmpe)
        self.assertEqual(job1_gmpe_sha, job2_gmpe_sha)

        del self.job.params[gmpe]
        del self.job_with_includes.params[gmpe]

        self.assertEqual(self.job.params, self.job_with_includes.params)

    def test_classical_psha_based_job_mixes_in_properly(self):
        with Mixin(self.job, general.RiskJobMixin):
            self.assertTrue(
                general.RiskJobMixin in self.job.__class__.__bases__)

        with Mixin(self.job, ClassicalPSHABasedMixin):
            self.assertTrue(
                ClassicalPSHABasedMixin in self.job.__class__.__bases__)

    def test_job_mixes_in_properly(self):
        with Mixin(self.job, general.RiskJobMixin):
            self.assertTrue(
                general.RiskJobMixin in self.job.__class__.__bases__)

            self.assertTrue(
                ProbabilisticEventMixin in self.job.__class__.__bases__)

        with Mixin(self.job, ProbabilisticEventMixin):
            self.assertTrue(
                ProbabilisticEventMixin in self.job.__class__.__bases__)

    def test_can_store_and_read_jobs_from_kvs(self):
        flags_debug_default = flags.FLAGS.debug
        flags.FLAGS.debug = 'debug'
        try:
            self.job = helpers.job_from_file(
                os.path.join(helpers.DATA_DIR, CONFIG_FILE))
            job_from_kvs = Job.from_kvs(self.job.job_id)
            self.assertEqual(flags.FLAGS.debug,
                             job_from_kvs.params.pop('debug'))
            self.assertEqual(self.job, job_from_kvs)
        finally:
            helpers.cleanup_loggers()
            # Restore the default global FLAGS.debug level
            # so we don't break stuff.
            flags.FLAGS.debug = flags_debug_default


class JobDbRecordTestCase(unittest.TestCase):

    def setUp(self):
        self.job = None

    def test_job_db_record_for_output_type_db(self):
        self.job = Job.from_file(helpers.get_data_path(CONFIG_FILE), 'db')
        OqCalculation.objects.get(id=self.job.job_id)

    def test_job_db_record_for_output_type_xml(self):
        self.job = Job.from_file(helpers.get_data_path(CONFIG_FILE), 'xml')
        OqCalculation.objects.get(id=self.job.job_id)

    def test_set_status(self):
        self.job = Job.from_file(helpers.get_data_path(CONFIG_FILE), 'db')
        status = 'running'
        self.job.set_status(status)
        self.assertEqual(status,
                         OqCalculation.objects.get(id=self.job.job_id).status)

    def test_get_status_from_db(self):
        self.job = Job.from_file(helpers.get_data_path(CONFIG_FILE), 'db')
        row = OqCalculation.objects.get(id=self.job.job_id)

        row.status = "failed"
        row.save()
        self.assertEqual("failed", Job.get_status_from_db(self.job.job_id))

        row.status = "running"
        row.save()
        self.assertEqual("running", Job.get_status_from_db(self.job.job_id))

    def test_is_job_completed(self):
        job_id = Job.from_file(helpers.get_data_path(CONFIG_FILE), 'db').job_id
        row = OqCalculation.objects.get(id=job_id)
        pairs = [('pending', False), ('running', False),
                 ('succeeded', True), ('failed', True)]
        for status, is_completed in pairs:
            row.status = status
            row.save()
            self.assertEqual(Job.is_job_completed(job_id), is_completed)


class ConfigParseTestCase(unittest.TestCase, helpers.TestMixin):
    maxDiff = None

    def test_parse_file(self):
        content = '''
            [GENERAL]
            CALCULATION_MODE = Event Based

            [HAZARD]
            MINIMUM_MAGNITUDE = 5.0
            '''
        config_path = self.touch(
            dir=gettempdir(), content=textwrap.dedent(content))

        params, sections = parse_config_file(config_path)

        self.assertEquals(
            {'BASE_PATH': gettempdir(),
             'CALCULATION_MODE': 'Event Based',
             'MINIMUM_MAGNITUDE': '5.0'},
            params)
        self.assertEquals(['GENERAL', 'HAZARD'], sorted(sections))

    def test_parse_missing_files(self):
        config_path = '/does/not/exist'

        self.assertRaises(config.ValidationException, parse_config_file,
                          config_path)

    def test_prepare_parameters(self):
        content = '''
            [GENERAL]
            CALCULATION_MODE = Event Based
            # unknown parameter
            FOO = 5

            [HAZARD]
            MINIMUM_MAGNITUDE = 5.0
            # not used for this calc mode
            COMPUTE_MEAN_HAZARD_CURVE = true
            '''
        config_path = self.touch(
            dir=gettempdir(), content=textwrap.dedent(content))

        params, sections = parse_config_file(config_path)
        params, sections = prepare_config_parameters(params, sections)

        self.assertEquals(
            {'BASE_PATH': gettempdir(),
             'MINIMUM_MAGNITUDE': '5.0',
             'CALCULATION_MODE': 'Event Based'},
            params)
        self.assertEquals(['GENERAL', 'HAZARD'], sorted(sections))

    def test_prepare_path_parameters(self):
        content = '''
            [GENERAL]
            CALCULATION_MODE = Event Based
            OUTPUT_DIR = output

            [HAZARD]
            SOURCE_MODEL_LOGIC_TREE_FILE = source-model.xml
            GMPE_LOGIC_TREE_FILE = gmpe.xml

            [RISK]
            EXPOSURE = /absolute/exposure.xml
            VULNERABILITY = vulnerability.xml
            '''
        config_path = self.touch(content=textwrap.dedent(content))

        params, sections = parse_config_file(config_path)
        params, sections = prepare_config_parameters(params, sections)

        self.assertEquals(
            {'BASE_PATH': gettempdir(),
             'OUTPUT_DIR': 'output',
             'SOURCE_MODEL_LOGIC_TREE_FILE': os.path.join(gettempdir(),
                                                          'source-model.xml'),
             'GMPE_LOGIC_TREE_FILE': os.path.join(gettempdir(), 'gmpe.xml'),
             'EXPOSURE': '/absolute/exposure.xml',
             'VULNERABILITY': os.path.join(gettempdir(), 'vulnerability.xml'),
             'CALCULATION_MODE': 'Event Based'},
            params)
        self.assertEquals(['GENERAL', 'HAZARD', 'RISK'], sorted(sections))


def datapath(test, path):
    return helpers.testdata_path("%s/%s" % (test, path))


class PrepareJobTestCase(unittest.TestCase, helpers.DbTestMixin):
    maxDiff = None

    """
    Unit tests for the prepare_job helper function, which creates a new
    job entry with the associated parameters.

    Test data is a trimmed-down version of smoketest config files

    As a side-effect, also tests that the inserted record satisfied
    the DB constraints.
    """
    BASE_CLASSICAL_PARAMS = {
        'CALCULATION_MODE': 'Classical',
        'POES': '0.01 0.1',
        'SOURCE_MODEL_LT_RANDOM_SEED': '23',
        'GMPE_LT_RANDOM_SEED': '5',
        'INTENSITY_MEASURE_TYPE': 'PGA',
        'MINIMUM_MAGNITUDE': '5.0',
        'INVESTIGATION_TIME': '50.0',
        'INCLUDE_GRID_SOURCES': 'true',
        'TREAT_GRID_SOURCE_AS': 'Point Sources',
        'INCLUDE_AREA_SOURCES': 'true',
        'TREAT_AREA_SOURCE_AS': 'Point Sources',
        'QUANTILE_LEVELS': '0.25 0.50',
        'INTENSITY_MEASURE_LEVELS': '0.005, 0.007, 0.0098, 0.0137, 0.0192',
        'GMPE_TRUNCATION_TYPE': '2 Sided',
        'STANDARD_DEVIATION_TYPE': 'Total',
        'MAXIMUM_DISTANCE': '200.0',
        'NUMBER_OF_LOGIC_TREE_SAMPLES': '2',
        'PERIOD': '0.0',
        'DAMPING': '5.0',
        'AGGREGATE_LOSS_CURVE': '1',
        'INCLUDE_FAULT_SOURCE': 'true',
        'FAULT_RUPTURE_OFFSET': '5.0',
        'FAULT_SURFACE_DISCRETIZATION': '1.0',
        'FAULT_MAGNITUDE_SCALING_SIGMA': '0.0',
        'FAULT_MAGNITUDE_SCALING_RELATIONSHIP': 'W&C 1994 Mag-Length Rel.',
        'REFERENCE_VS30_VALUE': '760.0',
        'REFERENCE_DEPTH_TO_2PT5KM_PER_SEC_PARAM': '5.0',
        'COMPONENT': 'Average Horizontal (GMRotI50)',
        'CONDITIONAL_LOSS_POE': '0.01',
        'TRUNCATION_LEVEL': '3',
        'COMPUTE_MEAN_HAZARD_CURVE': 'true',
        'AREA_SOURCE_DISCRETIZATION': '0.1',
        'AREA_SOURCE_MAGNITUDE_SCALING_RELATIONSHIP':
            'W&C 1994 Mag-Length Rel.',
        'WIDTH_OF_MFD_BIN': '0.1',
        'SADIGH_SITE_TYPE': 'Rock',
        'INCLUDE_SUBDUCTION_FAULT_SOURCE': 'true',
        'SUBDUCTION_FAULT_RUPTURE_OFFSET': '10.0',
        'SUBDUCTION_FAULT_SURFACE_DISCRETIZATION': '10.0',
        'SUBDUCTION_FAULT_MAGNITUDE_SCALING_SIGMA': '0.0',
        'SUBDUCTION_RUPTURE_ASPECT_RATIO': '1.5',
        'SUBDUCTION_RUPTURE_FLOATING_TYPE': 'Along strike and down dip',
        'SUBDUCTION_FAULT_MAGNITUDE_SCALING_RELATIONSHIP':
            'W&C 1994 Mag-Length Rel.',
        'RUPTURE_ASPECT_RATIO': '1.5',
        'RUPTURE_FLOATING_TYPE': 'Along strike and down dip',
    }

    BASE_SCENARIO_PARAMS = {
        'CALCULATION_MODE': 'Scenario',
        'GMPE_MODEL_NAME': 'BA_2008_AttenRel',
        'GMF_RANDOM_SEED': '3',
        'RUPTURE_SURFACE_DISCRETIZATION': '0.1',
        'INTENSITY_MEASURE_TYPE': 'PGA',
        'REFERENCE_VS30_VALUE': '759.0',
        'COMPONENT': 'Average Horizontal (GMRotI50)',
        'PERIOD': '0.0',
        'DAMPING': '5.0',
        'NUMBER_OF_GROUND_MOTION_FIELDS_CALCULATIONS': '5',
        'TRUNCATION_LEVEL': '3',
        'GMPE_TRUNCATION_TYPE': '1 Sided',
        'GROUND_MOTION_CORRELATION': 'true',
    }

    BASE_EVENT_BASED_PARAMS = {
        'CALCULATION_MODE': 'Event Based',
        'SOURCE_MODEL_LT_RANDOM_SEED': '23',
        'GMPE_LT_RANDOM_SEED': '5',
        'INTENSITY_MEASURE_TYPE': 'SA',
        'INCLUDE_GRID_SOURCES': 'false',
        'INCLUDE_SUBDUCTION_FAULT_SOURCE': 'false',
        'RUPTURE_ASPECT_RATIO': '1.5',
        'MINIMUM_MAGNITUDE': '5.0',
        'SUBDUCTION_FAULT_MAGNITUDE_SCALING_SIGMA': '0.0',
        'INVESTIGATION_TIME': '50.0',
        'TREAT_GRID_SOURCE_AS': 'Point Sources',
        'INCLUDE_AREA_SOURCES': 'true',
        'TREAT_AREA_SOURCE_AS': 'Point Sources',
        'INTENSITY_MEASURE_LEVELS': '0.005, 0.007, 0.0098, 0.0137, 0.0192',
        'GROUND_MOTION_CORRELATION': 'false',
        'GMPE_TRUNCATION_TYPE': 'None',
        'STANDARD_DEVIATION_TYPE': 'Total',
        'SUBDUCTION_FAULT_RUPTURE_OFFSET': '10.0',
        'RISK_CELL_SIZE': '0.0005',
        'NUMBER_OF_LOGIC_TREE_SAMPLES': '5',
        'PERIOD': '1.0',
        'DAMPING': '5.0',
        'AGGREGATE_LOSS_CURVE': 'true',
        'NUMBER_OF_SEISMICITY_HISTORIES': '1',
        'INCLUDE_FAULT_SOURCE': 'true',
        'FAULT_RUPTURE_OFFSET': '5.0',
        'FAULT_SURFACE_DISCRETIZATION': '1.0',
        'FAULT_MAGNITUDE_SCALING_SIGMA': '0.0',
        'FAULT_MAGNITUDE_SCALING_RELATIONSHIP': 'W&C 1994 Mag-Length Rel.',
        'SUBDUCTION_RUPTURE_ASPECT_RATIO': '1.5',
        'REFERENCE_VS30_VALUE': '760.0',
        'REFERENCE_DEPTH_TO_2PT5KM_PER_SEC_PARAM': '5.0',
        'COMPONENT': 'Average Horizontal',
        'CONDITIONAL_LOSS_POE': '0.01',
        'TRUNCATION_LEVEL': '3',
        'AREA_SOURCE_DISCRETIZATION': '0.1',
        'AREA_SOURCE_MAGNITUDE_SCALING_RELATIONSHIP':
            'W&C 1994 Mag-Length Rel.',
        'WIDTH_OF_MFD_BIN': '0.1',
        'SADIGH_SITE_TYPE': 'Rock',
        'SUBDUCTION_FAULT_RUPTURE_OFFSET': '10.0',
        'SUBDUCTION_FAULT_SURFACE_DISCRETIZATION': '10.0',
        'SUBDUCTION_FAULT_MAGNITUDE_SCALING_SIGMA': '0.0',
        'SUBDUCTION_RUPTURE_ASPECT_RATIO': '1.5',
        'SUBDUCTION_RUPTURE_FLOATING_TYPE': 'Along strike and down dip',
        'SUBDUCTION_FAULT_MAGNITUDE_SCALING_RELATIONSHIP':
            'W&C 1994 Mag-Length Rel.',
        'RUPTURE_ASPECT_RATIO': '1.5',
        'RUPTURE_FLOATING_TYPE': 'Along strike and down dip',
        'GMF_RANDOM_SEED': '1',
    }

    def tearDown(self):
        if hasattr(self, "job") and self.job:
            self.teardown_job(self.job)

    def _reload_params(self):
<<<<<<< HEAD
        return OqJobProfile.objects.get(id=self.job.oq_job_profile.id)
=======
        return OqParams.objects.get(id=self.job.oq_job_profile.id)
>>>>>>> 127a1acd

    def assertFieldsEqual(self, expected, params):
        got_params = dict((k, getattr(params, k)) for k in expected.keys())

        self.assertEquals(expected, got_params)

    def _get_inputs(self, job):
        inputs = [dict(path=i.path, type=i.input_type)
                  for i in self.job.oq_job_profile.input_set.input_set.all()]

        return sorted(inputs, key=lambda i: (i['type'], i['path']))

    def test_get_source_models(self):
        abs_path = partial(datapath, "classical_psha_simple")

        path = abs_path('source_model_logic_tree.xml')
        models = get_source_models(path)
        expected_models = [abs_path('source_model1.xml'),
                           abs_path('source_model2.xml')]

        self.assertEquals(expected_models, models),

    def test_prepare_classical_job(self):
        abs_path = partial(datapath, "classical_psha_simple")
        params = self.BASE_CLASSICAL_PARAMS.copy()
        params['REGION_VERTEX'] = '37.9, -121.9, 37.9, -121.6, 37.5, -121.6'
        params['REGION_GRID_SPACING'] = '0.1'
        params['SOURCE_MODEL_LOGIC_TREE_FILE'] = abs_path(
            "source_model_logic_tree.xml")
        params['GMPE_LOGIC_TREE_FILE'] = abs_path("gmpe_logic_tree.xml")
        params['EXPOSURE'] = abs_path("small_exposure.xml")
        params['VULNERABILITY'] = abs_path("vulnerability.xml")
        params['SOURCE_MODEL_LT_RANDOM_SEED'] = '23'
        params['GMPE_LT_RANDOM_SEED'] = '5'

        self.job = prepare_job(params, ['HAZARD', 'RISK'])
        self.job.oq_job_profile = self._reload_params()
        self.assertEquals(params['REGION_VERTEX'],
                          _to_coord_list(self.job.oq_job_profile.region))
        self.assertFieldsEqual(
            {'calc_mode': 'classical',
             'region_grid_spacing': 0.1,
             'min_magnitude': 5.0,
             'investigation_time': 50.0,
             'component': 'gmroti50',
             'imt': 'pga',
             'period': None,
             'truncation_type': 'twosided',
             'truncation_level': 3.0,
             'reference_vs30_value': 760.0,
             'imls': [0.005, 0.007, 0.0098, 0.0137, 0.0192],
             'poes': [0.01, 0.1],
             'realizations': 2,
             'histories': None,
             'gm_correlated': None,
             'damping': None,
             'gmf_calculation_number': None,
             'rupture_surface_discretization': None,
             'subduction_rupture_floating_type': 'downdip',
             }, self.job.oq_job_profile)
        self.assertEqual([
                {'path': abs_path("small_exposure.xml"),
                 'type': 'exposure'},
                {'path': abs_path("gmpe_logic_tree.xml"),
                 'type': 'lt_gmpe'},
                {'path': abs_path("source_model_logic_tree.xml"),
                 'type': 'lt_source'},
                {'path': abs_path("source_model1.xml"),
                 'type': 'source'},
                {'path': abs_path("source_model2.xml"),
                 'type': 'source'},
                {'path': abs_path("vulnerability.xml"),
                 'type': 'vulnerability'},
                ], self._get_inputs(self.job))

    def test_prepare_classical_job_over_sites(self):
        '''
        Same as test_prepare_classical_job, but with geometry specified as
        a list of sites.
        '''
        params = self.BASE_CLASSICAL_PARAMS.copy()
        params['SITES'] = '37.9, -121.9, 37.9, -121.6, 37.5, -121.6'

        self.job = prepare_job(params, ['HAZARD', 'RISK'])
        self.job.oq_job_profile = self._reload_params()
        self.assertEquals(params['SITES'],
                          _to_coord_list(self.job.oq_job_profile.sites))
        self.assertFieldsEqual(
            {'calc_mode': 'classical',
             'min_magnitude': 5.0,
             'investigation_time': 50.0,
             'component': 'gmroti50',
             'imt': 'pga',
             'period': None,
             'truncation_type': 'twosided',
             'truncation_level': 3.0,
             'reference_vs30_value': 760.0,
             'imls': [0.005, 0.007, 0.0098, 0.0137, 0.0192],
             'poes': [0.01, 0.1],
             'realizations': 2,
             'histories': None,
             'gm_correlated': None,
             }, self.job.oq_job_profile)

    def test_prepare_scenario_job(self):
        abs_path = partial(datapath, "scenario")
        params = self.BASE_SCENARIO_PARAMS.copy()
        params['REGION_VERTEX'] = \
            '34.07, -118.25, 34.07, -118.22, 34.04, -118.22'
        params['REGION_GRID_SPACING'] = '0.02'
        params['SINGLE_RUPTURE_MODEL'] = abs_path("simple-fault-rupture.xml")
        params['EXPOSURE'] = abs_path("LA_small_portfolio.xml")
        params['VULNERABILITY'] = abs_path("vulnerability.xml")

        self.job = prepare_job(params, ['HAZARD', 'RISK'])
        self.job.oq_job_profile = self._reload_params()
        self.assertEquals(params['REGION_VERTEX'],
                          _to_coord_list(self.job.oq_job_profile.region))
        self.assertFieldsEqual(
            {'calc_mode': 'scenario',
             'region_grid_spacing': 0.02,
             'min_magnitude': None,
             'investigation_time': None,
             'component': 'gmroti50',
             'imt': 'pga',
             'period': None,
             'truncation_type': 'onesided',
             'truncation_level': 3.0,
             'reference_vs30_value': 759.0,
             'imls': None,
             'poes': None,
             'realizations': None,
             'histories': None,
             'gm_correlated': True,
             'damping': None,
             'gmf_calculation_number': 5,
             'rupture_surface_discretization': 0.1,
             }, self.job.oq_job_profile)
        self.assertEqual([
                {'path': abs_path("LA_small_portfolio.xml"),
                 'type': 'exposure'},
                {'path': abs_path("simple-fault-rupture.xml"),
                 'type': 'rupture'},
                {'path': abs_path("vulnerability.xml"),
                 'type': 'vulnerability'},
                ], self._get_inputs(self.job))

    def test_prepare_scenario_job_over_sites(self):
        '''
        Same as test_prepare_scenario_job, but with geometry specified as
        a list of sites.
        '''
        params = self.BASE_SCENARIO_PARAMS.copy()
        params['SITES'] = '34.07, -118.25, 34.07, -118.22, 34.04, -118.22'

        self.job = prepare_job(params, ['HAZARD', 'RISK'])
        self.job.oq_job_profile = self._reload_params()
        self.assertEquals(params['SITES'],
                          _to_coord_list(self.job.oq_job_profile.sites))
        self.assertFieldsEqual(
            {'calc_mode': 'scenario',
             'min_magnitude': None,
             'investigation_time': None,
             'component': 'gmroti50',
             'imt': 'pga',
             'period': None,
             'truncation_type': 'onesided',
             'truncation_level': 3.0,
             'reference_vs30_value': 759.0,
             'imls': None,
             'poes': None,
             'realizations': None,
             'histories': None,
             'gm_correlated': True,
             }, self.job.oq_job_profile)

    def test_prepare_event_based_job(self):
        abs_path = partial(datapath, "simplecase")
        params = self.BASE_EVENT_BASED_PARAMS.copy()
        params['REGION_VERTEX'] = \
            '33.88, -118.3, 33.88, -118.06, 33.76, -118.06'
        params['REGION_GRID_SPACING'] = '0.02'
        params['SOURCE_MODEL_LOGIC_TREE_FILE'] = abs_path(
            "source_model_logic_tree.xml")
        params['GMPE_LOGIC_TREE_FILE'] = abs_path("gmpe_logic_tree.xml")
        params['EXPOSURE'] = abs_path("small_exposure.xml")
        params['VULNERABILITY'] = abs_path("vulnerability.xml")
        params['GMF_RANDOM_SEED'] = '1'

        self.job = prepare_job(params, ['HAZARD', 'RISK'])
        self.job.oq_job_profile = self._reload_params()
        self.assertEquals(params['REGION_VERTEX'],
                          _to_coord_list(self.job.oq_job_profile.region))
        self.assertFieldsEqual(
            {'calc_mode': 'event_based',
             'region_grid_spacing': 0.02,
             'min_magnitude': 5.0,
             'investigation_time': 50.0,
             'component': 'average',
             'imt': 'sa',
             'period': 1.0,
             'truncation_type': 'none',
             'truncation_level': 3.0,
             'reference_vs30_value': 760.0,
             'imls': [0.005, 0.007, 0.0098, 0.0137, 0.0192],
             'poes': None,
             'realizations': 5,
             'histories': 1,
             'gm_correlated': False,
             'damping': 5.0,
             'gmf_calculation_number': None,
             'rupture_surface_discretization': None,
             }, self.job.oq_job_profile)
        self.assertEqual([
                {'path': abs_path("small_exposure.xml"),
                 'type': 'exposure'},
                {'path': abs_path("gmpe_logic_tree.xml"),
                 'type': 'lt_gmpe'},
                {'path': abs_path("source_model_logic_tree.xml"),
                 'type': 'lt_source'},
                {'path': abs_path("source_model1.xml"),
                 'type': 'source'},
                {'path': abs_path("source_model2.xml"),
                 'type': 'source'},
                {'path': abs_path("vulnerability.xml"),
                 'type': 'vulnerability'},
                ], self._get_inputs(self.job))

    def test_prepare_event_based_job_over_sites(self):
        '''
        Same as test_prepare_event_based_job, but with geometry specified as
        a list of sites.
        '''

        params = self.BASE_EVENT_BASED_PARAMS.copy()
        params['SITES'] = '33.88, -118.3, 33.88, -118.06, 33.76, -118.06'

        self.job = prepare_job(params, ['HAZARD', 'RISK'])
        self.job.oq_job_profile = self._reload_params()
        self.assertEquals(params['SITES'],
                          _to_coord_list(self.job.oq_job_profile.sites))
        self.assertFieldsEqual(
            {'calc_mode': 'event_based',
             'min_magnitude': 5.0,
             'investigation_time': 50.0,
             'component': 'average',
             'imt': 'sa',
             'period': 1.0,
             'truncation_type': 'none',
             'truncation_level': 3.0,
             'reference_vs30_value': 760.0,
             'imls': [0.005, 0.007, 0.0098, 0.0137, 0.0192],
             'poes': None,
             'realizations': 5,
             'histories': 1,
             'gm_correlated': False,
             }, self.job.oq_job_profile)


class RunJobTestCase(unittest.TestCase):

    def setUp(self):
        self.job = None
        self.job_from_file = Job.from_file
        self.init_logs_amqp_send = patch('openquake.logs.init_logs_amqp_send')
        self.init_logs_amqp_send.start()

    def tearDown(self):
        self.job = None
        self.init_logs_amqp_send.stop()

    def _job_status(self):
        return OqCalculation.objects.get(id=self.job.job_id).status

    def test_successful_job_lifecycle(self):

        def test_status_running_and_succeed(*args):
            self.assertEquals('running', self._job_status())

            return []

        def patch_job_launch(*args, **kwargs):
            self.job = self.job_from_file(*args, **kwargs)

            self.assertEquals('pending', self._job_status())

            return self.job

        before_launch = engine.launch
        try:
            engine.launch = mock.Mock(
                side_effect=test_status_running_and_succeed)
<<<<<<< HEAD

            with patch('openquake.job.Job.from_file') as from_file:
                from_file.side_effect = patch_job_launch

                with patch('os.fork', mocksignature=False) as fork:
                    fork.return_value = 0
                    run_job(helpers.get_data_path(CONFIG_FILE), 'db')

            self.assertEquals(1, engine.launch.call_count)
            self.assertEquals('succeeded', self._job_status())
        finally:
            engine.launch = before_launch

    def test_failed_job_lifecycle(self):

        def test_status_running_and_fail(*args):
            self.assertEquals('running', self._job_status())

            raise Exception('OMG!')

        def patch_job_launch(*args, **kwargs):
            self.job = self.job_from_file(*args, **kwargs)

            self.assertEquals('pending', self._job_status())

            return self.job

        before_launch = engine.launch
        try:
            engine.launch = mock.Mock(
                side_effect=test_status_running_and_fail)

            with patch('openquake.job.Job.from_file') as from_file:
                from_file.side_effect = patch_job_launch
=======

            with patch('openquake.job.Job.from_file') as from_file:
                from_file.side_effect = patch_job_launch

                with patch('os.fork', mocksignature=False) as fork:
                    fork.return_value = 0
                    run_job(helpers.get_data_path(CONFIG_FILE), 'db')

            self.assertEquals(1, engine.launch.call_count)
            self.assertEquals('succeeded', self._job_status())
        finally:
            engine.launch = before_launch

    def test_failed_job_lifecycle(self):

        def test_status_running_and_fail(*args):
            self.assertEquals('running', self._job_status())

            raise Exception('OMG!')

        def patch_job_launch(*args, **kwargs):
            self.job = self.job_from_file(*args, **kwargs)

            self.assertEquals('pending', self._job_status())

            return self.job

        before_launch = engine.launch
        try:
            engine.launch = mock.Mock(
                side_effect=test_status_running_and_fail)

            with patch('openquake.job.Job.from_file') as from_file:
                from_file.side_effect = patch_job_launch

>>>>>>> 127a1acd
                with patch('os.fork', mocksignature=False) as fork:
                    fork.return_value = 0
                    self.assertRaises(Exception, run_job,
                                    helpers.get_data_path(CONFIG_FILE), 'db')

            self.assertEquals(1, engine.launch.call_count)
            self.assertEquals('failed', self._job_status())
        finally:
            engine.launch = before_launch

    def test_computes_sites_in_region_when_specified(self):
        """When we have hazard jobs only, and we specify a region,
        we use the standard algorithm to split the region in sites. In this
        example, the region has just four sites (the region boundaries).
        """
        sections = [config.HAZARD_SECTION, config.GENERAL_SECTION]
        input_region = "2.0, 1.0, 2.0, 2.0, 1.0, 2.0, 1.0, 1.0"

        params = {config.INPUT_REGION: input_region,
                config.REGION_GRID_SPACING: 1.0}

        engine = helpers.create_job(params, sections=sections)

        expected_sites = [shapes.Site(1.0, 1.0), shapes.Site(2.0, 1.0),
                shapes.Site(1.0, 2.0), shapes.Site(2.0, 2.0)]

        self.assertEquals(expected_sites, engine.sites_to_compute())

    def test_computes_specific_sites_when_specified(self):
        """When we have hazard jobs only, and we specify a list of sites
        (SITES parameter in the configuration file) we trigger the
        computation only on those sites.
        """
        sections = [config.HAZARD_SECTION, config.GENERAL_SECTION]
        sites = "1.0, 1.5, 1.5, 2.5, 3.0, 3.0, 4.0, 4.5"

        params = {config.SITES: sites}

        engine = helpers.create_job(params, sections=sections)

        expected_sites = [shapes.Site(1.5, 1.0), shapes.Site(2.5, 1.5),
                shapes.Site(3.0, 3.0), shapes.Site(4.5, 4.0)]

        self.assertEquals(expected_sites, engine.sites_to_compute())

    def test_computes_sites_in_region_with_risk_jobs(self):
        """When we have hazard and risk jobs, we always use the region."""
        sections = [config.HAZARD_SECTION,
                config.GENERAL_SECTION, config.RISK_SECTION]

        input_region = "2.0, 1.0, 2.0, 2.0, 1.0, 2.0, 1.0, 1.0"

        params = {config.INPUT_REGION: input_region,
                config.REGION_GRID_SPACING: 1.0}

        engine = helpers.create_job(params, sections=sections)

        expected_sites = [shapes.Site(1.0, 1.0), shapes.Site(2.0, 1.0),
                shapes.Site(1.0, 2.0), shapes.Site(2.0, 2.0)]

        self.assertEquals(expected_sites, engine.sites_to_compute())

    def test_with_risk_jobs_we_can_trigger_hazard_only_on_exposure_sites(self):
        """When we have hazard and risk jobs, we can ask to trigger
        the hazard computation only on the sites specified
        in the exposure file."""

        sections = [config.HAZARD_SECTION,
                config.GENERAL_SECTION, config.RISK_SECTION]

        input_region = "46.0, 9.0, 46.0, 10.0, 45.0, 10.0, 45.0, 9.0"

        exposure = "exposure-portfolio.xml"
        exposure_path = os.path.join(helpers.SCHEMA_EXAMPLES_DIR, exposure)

        params = {config.INPUT_REGION: input_region,
                config.REGION_GRID_SPACING: 0.1,
                config.EXPOSURE: exposure_path,
                config.COMPUTE_HAZARD_AT_ASSETS: True}

        engine = helpers.create_job(params, sections=sections, base_path=".")

        expected_sites = [shapes.Site(9.15000, 45.16667),
                shapes.Site(9.15333, 45.12200), shapes.Site(9.14777, 45.17999)]

        self.assertEquals(expected_sites, engine.sites_to_compute())

    def test_read_sites_from_exposure(self):
        """
        Test reading site data from an exposure file using
        :py:function:`openquake.risk.read_sites_from_exposure`.
        """
        job_config_file = helpers.testdata_path('simplecase/config.gem')

        test_job = helpers.job_from_file(job_config_file)

        expected_sites = [
            shapes.Site(-118.077721, 33.852034),
            shapes.Site(-118.067592, 33.855398),
            shapes.Site(-118.186739, 33.779013)]

        self.assertEqual(expected_sites,
            job.read_sites_from_exposure(test_job))

    def test_supervisor_is_spawned(self):
        with patch('openquake.job.Job.from_file') as from_file:

            # replaces Job.launch with a mock
            def patch_job_launch(*args, **kwargs):
                self.job = self.job_from_file(*args, **kwargs)
                self.job.launch = mock.Mock()

                return self.job

            from_file.side_effect = patch_job_launch

            with patch('os.fork', mocksignature=False) as fork:

                def fork_side_effect():
                    fork.side_effect = lambda: 0
                    return 1234
                fork.side_effect = fork_side_effect
                with patch('openquake.supervising.supervisor.supervise') \
                        as supervise:
                    run_job(helpers.get_data_path(CONFIG_FILE), 'db')

        self.assertEquals(1, supervise.call_count)
        self.assertEquals(((1234, self.job.job_id), {}),
                          supervise.call_args)


class CalcStatsTestCase(unittest.TestCase):
    '''
    Tests related to capturing job stats.
    '''

    def setUp(self):
        # Test 'event-based' job
        self.eb_job = helpers.job_from_file(
            helpers.testdata_path("simplecase/config.gem"))

    def test_record_initial_stats(self):
        '''
        Verify that :py:method:`openquake.job.Job._record_initial_stats`
        reports initial calculation stats.

        As we add fields to the uiapi.calc_stats table, this test will need to
        be updated to check for this new information.
        '''
        self.eb_job._record_initial_stats()

        actual_stats = CalcStats.objects.get(oq_calculation=self.eb_job.job_id)

        self.assertTrue(actual_stats.start_time is not None)
        self.assertEqual(91, actual_stats.num_sites)
        self.assertEqual(1, actual_stats.realizations)

    def test_job_launch_calls_record_initial_stats(self):
        '''
        When a job is launched, make sure that
        :py:method:`openquake.job.Job._record_initial_stats` is called.
        '''
        # Mock out pieces of the test job so it doesn't actually run.
        haz_execute = 'openquake.hazard.opensha.EventBasedMixin.execute'
        risk_execute = \
            'openquake.risk.job.probabilistic.ProbabilisticEventMixin.execute'
        record = 'openquake.job.Job._record_initial_stats'

        with patch(haz_execute):
            with patch(risk_execute):
                with patch(record) as record_mock:
                    engine.launch(self.eb_job)

                    self.assertEqual(1, record_mock.call_count)


class JobUtilsTestCase(unittest.TestCase):
    """Tests for utility functions in the job module."""

    def test_config_text_to_list(self):
        """Exercise :function:`openquake.job.params.config_text_to_list`."""
        expected = ['MagDistPMF', 'MagDistEpsPMF', 'FullDisaggMatrix']

        # the input mixes spaces and commas for robustness testing:
        test_input = 'MagDistPMF,MagDistEpsPMF FullDisaggMatrix'

        self.assertEqual(expected, config_text_to_list(test_input))

    def test_config_text_to_list_with_transform(self):
        """Exercise :function:`openquake.job.params.config_text_to_list` with a
        transform specified.
        """
        expected = [0.01, 0.02, 0.03, 0.04]

        # again, mix spaces and commas
        test_input = '0.01,0.02, 0.03 0.04'

        self.assertEqual(expected, config_text_to_list(test_input, float))

    def test_config_text_to_list_all_whitespace_input(self):
        """Exercise :function:`openquake.job.params.config_text_to_list` with
        an input of only spaces. """

        expected = []

        test_input = '     '

        self.assertEqual(expected, config_text_to_list(test_input))<|MERGE_RESOLUTION|>--- conflicted
+++ resolved
@@ -444,11 +444,7 @@
             self.teardown_job(self.job)
 
     def _reload_params(self):
-<<<<<<< HEAD
         return OqJobProfile.objects.get(id=self.job.oq_job_profile.id)
-=======
-        return OqParams.objects.get(id=self.job.oq_job_profile.id)
->>>>>>> 127a1acd
 
     def assertFieldsEqual(self, expected, params):
         got_params = dict((k, getattr(params, k)) for k in expected.keys())
@@ -741,7 +737,6 @@
         try:
             engine.launch = mock.Mock(
                 side_effect=test_status_running_and_succeed)
-<<<<<<< HEAD
 
             with patch('openquake.job.Job.from_file') as from_file:
                 from_file.side_effect = patch_job_launch
@@ -776,43 +771,7 @@
 
             with patch('openquake.job.Job.from_file') as from_file:
                 from_file.side_effect = patch_job_launch
-=======
-
-            with patch('openquake.job.Job.from_file') as from_file:
-                from_file.side_effect = patch_job_launch
-
-                with patch('os.fork', mocksignature=False) as fork:
-                    fork.return_value = 0
-                    run_job(helpers.get_data_path(CONFIG_FILE), 'db')
-
-            self.assertEquals(1, engine.launch.call_count)
-            self.assertEquals('succeeded', self._job_status())
-        finally:
-            engine.launch = before_launch
-
-    def test_failed_job_lifecycle(self):
-
-        def test_status_running_and_fail(*args):
-            self.assertEquals('running', self._job_status())
-
-            raise Exception('OMG!')
-
-        def patch_job_launch(*args, **kwargs):
-            self.job = self.job_from_file(*args, **kwargs)
-
-            self.assertEquals('pending', self._job_status())
-
-            return self.job
-
-        before_launch = engine.launch
-        try:
-            engine.launch = mock.Mock(
-                side_effect=test_status_running_and_fail)
-
-            with patch('openquake.job.Job.from_file') as from_file:
-                from_file.side_effect = patch_job_launch
-
->>>>>>> 127a1acd
+
                 with patch('os.fork', mocksignature=False) as fork:
                     fork.return_value = 0
                     self.assertRaises(Exception, run_job,
