--- conflicted
+++ resolved
@@ -71,13 +71,8 @@
   - if echo "$TRAVIS_COMMIT_MESSAGE" | grep -vq '\[skip wheels\]'; then
       pip install -r requirements-py38-linux64.txt;
     fi
-<<<<<<< HEAD
-  - pip install pytest-xdist
-  - pip -q install -e .[dev]
-=======
   - pip install pytest-xdist fiona pillow
   - pip -q install -e .
->>>>>>> 71d2ea7a
 
 before_script:
   - python -c'import platform; print(platform.platform()); import multiprocessing; print("#CPUs=%d" % multiprocessing.cpu_count())'
