--- conflicted
+++ resolved
@@ -6,7 +6,7 @@
            xmlns:gml="http://www.opengis.net/gml"
            targetNamespace="http://openquake.org/xmlns/nrml/0.2"
            elementFormDefault="qualified"
-           xml:lang="en"> 
+           xml:lang="en">
 
     <xs:import namespace="http://www.opengis.net/gmlsf" schemaLocation="./gmlsfLevels.xsd"/>
     <xs:import namespace="http://www.opengis.net/gml" schemaLocation="./gmlsf.xsd"/>
@@ -36,11 +36,8 @@
                         <xs:element ref="riskResult"/>
                         <xs:element ref="exposurePortfolio"/>
                         <xs:element ref="vulnerabilityModel"/>
-<<<<<<< HEAD
                         <xs:element ref="logicTree"/>
-=======
                         <xs:element ref="disaggregationResultField"/>
->>>>>>> fe02682c
                     </xs:choice>
                 </xs:sequence>
             </xs:extension>
