--- conflicted
+++ resolved
@@ -466,12 +466,8 @@
             (self.sesruptures, self.sitecol, gsims_assoc, monitor),
             concurrent_tasks=self.oqparam.concurrent_tasks, acc=zero,
             agg=self.combine_curves_and_save_gmfs,
-<<<<<<< HEAD
-            key=operator.attrgetter('trt_model_id'))
+            key=operator.attrgetter('col_idx'))
         return curves_by_trt_gsim
-=======
-            key=operator.attrgetter('col_idx'))  # curves_by_trt_gsim
->>>>>>> 5a929ed3
 
     def post_execute(self, result):
         """
