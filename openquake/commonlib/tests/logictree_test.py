--- conflicted
+++ resolved
@@ -178,11 +178,8 @@
             logictree.ParsingError
         )
 
-<<<<<<< HEAD
-=======
     # FIXME: the logic tree validation must be rewritten
     # see https://bugs.launchpad.net/oq-engine/+bug/1323916
->>>>>>> 8df8a7a4
     @unittest.skip
     def test_logictree_schema_violation(self):
         source = _make_nrml("""\
@@ -498,11 +495,8 @@
             'lt', {'lt': lt, 'sm': sm}, 'base',
             logictree.ParsingError, exc_filename='sm')
 
-<<<<<<< HEAD
-=======
     # FIXME: the logic tree validation must be rewritten
     # see https://bugs.launchpad.net/oq-engine/+bug/1323916
->>>>>>> 8df8a7a4
     @unittest.skip
     def test_source_model_schema_violation(self):
         lt = _make_nrml("""\
