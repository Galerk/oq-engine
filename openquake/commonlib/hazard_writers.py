# -*- coding: utf-8 -*-
# vim: tabstop=4 shiftwidth=4 softtabstop=4
#
# Copyright (C) 2014-2017 GEM Foundation
#
# OpenQuake is free software: you can redistribute it and/or modify it
# under the terms of the GNU Affero General Public License as published
# by the Free Software Foundation, either version 3 of the License, or
# (at your option) any later version.
#
# OpenQuake is distributed in the hope that it will be useful,
# but WITHOUT ANY WARRANTY; without even the implied warranty of
# MERCHANTABILITY or FITNESS FOR A PARTICULAR PURPOSE.  See the
# GNU Affero General Public License for more details.
#
# You should have received a copy of the GNU Affero General Public License
# along with OpenQuake. If not, see <http://www.gnu.org/licenses/>.

"""
Classes for serializing various NRML XML artifacts.
"""

import json
import operator
from collections import OrderedDict


import numpy

from xml.etree import ElementTree as et

from openquake.baselib.node import Node, scientificformat, floatformat
from openquake.hazardlib import nrml

by_imt = operator.itemgetter('imt', 'sa_period', 'sa_damping')

SM_TREE_PATH = 'sourceModelTreePath'
GSIM_TREE_PATH = 'gsimTreePath'

#: Maps XML writer constructor keywords to XML attribute names
_ATTR_MAP = OrderedDict([
    ('statistics', 'statistics'),
    ('quantile_value', 'quantileValue'),
    ('smlt_path', 'sourceModelTreePath'),
    ('gsimlt_path', 'gsimTreePath'),
    ('imt', 'IMT'),
    ('investigation_time', 'investigationTime'),
    ('sa_period', 'saPeriod'),
    ('sa_damping', 'saDamping'),
    ('poe', 'poE'),
    ('lon', 'lon'),
    ('lat', 'lat'),
])

GML_NS = nrml.SERIALIZE_NS_MAP['gml']


def _validate_hazard_metadata(md):
    """
    Validate metadata `dict` of attributes, which are more or less the same for
    hazard curves, hazard maps, and disaggregation histograms.

    :param dict md:
        `dict` which can contain the following keys:

        * statistics
        * gsimlt_path
        * smlt_path
        * imt
        * sa_period
        * sa_damping

    :raises:
        :exc:`ValueError` if the metadata is not valid.
    """
    if (md.get('statistics') is not None and (
            md.get('smlt_path') is not None or
            md.get('gsimlt_path') is not None)):
        raise ValueError('Cannot specify both `statistics` and logic tree '
                         'paths')

    if md.get('statistics') is not None:
        # make sure only valid statistics types are specified
        if md.get('statistics') not in ('mean', 'max', 'quantile'):
            raise ValueError('`statistics` must be either `mean`, `max`, or '
                             '`quantile`')
    else:
        # must specify both logic tree paths
        if md.get('smlt_path') is None or md.get('gsimlt_path') is None:
            raise ValueError('Both logic tree paths are required for '
                             'non-statistical results')

    if md.get('statistics') == 'quantile':
        if md.get('quantile_value') is None:
            raise ValueError('quantile stastics results require a quantile'
                             ' value to be specified')

    if not md.get('statistics') == 'quantile':
        if md.get('quantile_value') is not None:
            raise ValueError('Quantile value must be specified with '
                             'quantile statistics')

    if md.get('imt') == 'SA':
        if md.get('sa_period') is None:
            raise ValueError('`sa_period` is required for IMT == `SA`')
        if md.get('sa_damping') is None:
            raise ValueError('`sa_damping` is required for IMT == `SA`')


def _set_metadata(element, metadata, attr_map, transform=str):
    """
    Set metadata attributes on a given ``element``.

    :param element:
        :class:`xml.etree.ElementTree.Element` instance
    :param metadata:
        Dictionary of metadata items containing attribute data for ``element``.
    :param attr_map:
        Dictionary mapping of metadata key->attribute name.
    :param transform:
        A function accepting and returning a single value to be applied to each
        attribute value. Defaults to `str`.
    """
    for kw, attr in attr_map.items():
        value = metadata.get(kw)
        if value is not None:
            element.set(attr, transform(value))


class BaseCurveWriter(object):
    """
    Base class for curve writers.

    :param dest:
        File path (including filename) or file-like object for results to
        be saved to.
    :param metadata:
        The following keyword args are required:

        * investigation_time: Investigation time (in years) defined in the
          calculation which produced these results.

        The following are more or less optional (combinational rules noted
        below where applicable):

        * statistics: 'mean' or 'quantile'
        * quantile_value: Only required if statistics = 'quantile'.
        * smlt_path: String representing the logic tree path which produced
          these curves. Only required for non-statistical curves.
        * gsimlt_path: String represeting the GSIM logic tree path which
          produced these curves. Only required for non-statisical curves.
    """

    def __init__(self, dest, **metadata):
        self.dest = dest
        self.metadata = metadata
        _validate_hazard_metadata(metadata)

    def serialize(self, _data):
        """
        Implement in subclasses.
        """
        raise NotImplementedError


class HazardCurveXMLWriter(BaseCurveWriter):
    """
    Hazard Curve XML writer. See :class:`BaseCurveWriter` for a list of
    general constructor inputs.

    The following additional metadata params are required:
        * imt: Intensity measure type used to compute these hazard curves.
        * imls: Intensity measure levels, which represent the x-axis values of
          each curve.

    The following parameters are optional:
        * sa_period: Only used with imt = 'SA'.
        * sa_damping: Only used with imt = 'SA'.
    """

    def serialize(self, data):
        """
        Write a sequence of hazard curves to the specified file.

        :param data:
            Iterable of hazard curve data. Each datum must be an object with
            the following attributes:

            * poes: A list of probability of exceedence values (floats).
            * location: An object representing the location of the curve; must
              have `x` and `y` to represent lon and lat, respectively.
        """
        with open(self.dest, 'wb') as fh:
            root = et.Element('nrml')
            self.add_hazard_curves(root, self.metadata, data)
            nrml.write(list(root), fh)

    def add_hazard_curves(self, root, metadata, data):
        """
        Add hazard curves stored into `data` as child of the `root`
        element with `metadata`. See the documentation of the method
        `serialize` and the constructor for a description of `data`
        and `metadata`, respectively.
        """
        hazard_curves = et.SubElement(root, 'hazardCurves')

        _set_metadata(hazard_curves, metadata, _ATTR_MAP)

        imls_elem = et.SubElement(hazard_curves, 'IMLs')
        imls_elem.text = ' '.join(map(scientificformat, metadata['imls']))
        gml_ns = nrml.SERIALIZE_NS_MAP['gml']

        for hc in data:
            hc_elem = et.SubElement(hazard_curves, 'hazardCurve')
            gml_point = et.SubElement(hc_elem, '{%s}Point' % gml_ns)
            gml_pos = et.SubElement(gml_point, '{%s}pos' % gml_ns)
            gml_pos.text = '%s %s' % (hc.location.x, hc.location.y)
            poes_elem = et.SubElement(hc_elem, 'poEs')
            poes_elem.text = ' '.join(map(scientificformat, hc.poes))


class HazardCurveGeoJSONWriter(BaseCurveWriter):
    """
    Writes hazard curves to GeoJSON. Has the same constructor and interface as
    :class:`HazardCurveXMLWriter`.
    """

    def serialize(self, data):
        """
        Write the hazard curves to the given as GeoJSON. The GeoJSON format
        is customized to contain various bits of metadata.

        See :meth:`HazardCurveXMLWriter.serialize` for expected input.
        """
        oqmetadata = {}
        for key, value in self.metadata.items():
            if key == 'imls':
                oqmetadata['IMLs'] = value
            if value is not None:
                if key == 'imls':
                    oqmetadata['IMLs'] = list(value)
                else:
                    oqmetadata[_ATTR_MAP.get(key)] = scientificformat(value)

        features = []
        feature_coll = {
            'type': 'FeatureCollection',
            'features': features,
            'oqtype': 'HazardCurve',
            'oqnrmlversion': '0.4',
            'oqmetadata': oqmetadata,
        }
        for hc in data:
            poes = list(hc.poes)
            lon = hc.location.x
            lat = hc.location.y

            feature = {
                'type': 'Feature',
                'geometry': {
                    'type': 'Point',
                    'coordinates': [float(lon), float(lat)],
                },
                'properties': {'poEs': list(poes)},
            }
            features.append(feature)

        with open(self.dest, 'w') as fh:
            json.dump(feature_coll, fh, sort_keys=True, indent=4,
                      separators=(',', ': '))


def gen_gmfs(gmf_set):
    """
    Generate GMF nodes from a gmf_set
    :param gmf_set: a sequence of GMF objects with attributes
    imt, sa_period, sa_damping, rupture_id and containing a list
    of GMF nodes with attributes gmv and location. The nodes
    are sorted by lon/lat.
    """
    for gmf in gmf_set:
        gmf_node = Node('gmf')
        gmf_node['IMT'] = gmf.imt
        if gmf.imt == 'SA':
            gmf_node['saPeriod'] = str(gmf.sa_period)
            gmf_node['saDamping'] = str(gmf.sa_damping)
        gmf_node['ruptureId'] = gmf.rupture_id
        sorted_nodes = sorted(gmf)
        gmf_node.nodes = (
            Node('node', dict(gmv=n.gmv, lon=n.location.x, lat=n.location.y))
            for n in sorted_nodes)
        yield gmf_node


class EventBasedGMFXMLWriter(object):
    """
    :param dest:
        File path (including filename) or a file-like object for XML results to
        be saved to.
    :param str sm_lt_path:
        Source model logic tree branch identifier of the logic tree realization
        which produced this collection of ground motion fields.
    :param gsim_lt_path:
        GSIM logic tree branch identifier of the logic tree realization which
        produced this collection of ground motion fields.
    """

    def __init__(self, dest, sm_lt_path, gsim_lt_path):
        self.dest = dest
        self.sm_lt_path = sm_lt_path
        self.gsim_lt_path = gsim_lt_path

    # we want at least 1+7 digits of precision
    def serialize(self, data, fmt='%10.7E'):
        """
        Serialize a collection of ground motion fields to XML.

        :param data:
            An iterable of "GMF set" objects.
            Each "GMF set" object should:

            * have an `investigation_time` attribute
            * have an `stochastic_event_set_id` attribute
            * be iterable, yielding a sequence of "GMF" objects

            Each "GMF" object should:

            * have an `imt` attribute
            * have an `sa_period` attribute (only if `imt` is 'SA')
            * have an `sa_damping` attribute (only if `imt` is 'SA')
            * have a `rupture_id` attribute (to indicate which rupture
              contributed to this gmf)
            * be iterable, yielding a sequence of "GMF node" objects

            Each "GMF node" object should have:

            * a `gmv` attribute (to indicate the ground motion value
            * `lon` and `lat` attributes (to indicate the geographical location
              of the ground motion field)
        """
        gmf_set_nodes = []
        for gmf_set in data:
            gmf_set_node = Node('gmfSet')
            if gmf_set.investigation_time:
                gmf_set_node['investigationTime'] = str(
                    gmf_set.investigation_time)
            gmf_set_node['stochasticEventSetId'] = str(
                gmf_set.stochastic_event_set_id)
            gmf_set_node.nodes = gen_gmfs(gmf_set)
            gmf_set_nodes.append(gmf_set_node)

        gmf_container = Node('gmfCollection')
        gmf_container[SM_TREE_PATH] = self.sm_lt_path
        gmf_container[GSIM_TREE_PATH] = self.gsim_lt_path
        gmf_container.nodes = gmf_set_nodes

        with open(self.dest, 'wb') as dest:
            nrml.write([gmf_container], dest, fmt)


def sub_elems(elem, rup, *names):
    for name in names:
        et.SubElement(elem, name).text = str(getattr(rup, name))


def rupture_to_element(rup, parent=None):
    """
    Convert a rupture object into an Element object.

    :param rup:
        must have attributes .rupid, .events_by_ses and .seed
    :param parent:
         parent of the returned element, or None
    """
    if parent is None:
        parent = et.Element('root')
    rup_elem = et.SubElement(parent, rup.typology)
    elem = et.SubElement(rup_elem, 'stochasticEventSets')
    for ses in rup.events_by_ses:
        eids = rup.events_by_ses[ses]['eid']
        ses_elem = et.SubElement(elem, 'SES', id=ses)
        ses_elem.text = ' '.join(str(eid) for eid in eids)
    rup_elem.set('id', rup.rupid)
    rup_elem.set('multiplicity', str(rup.multiplicity))
    sub_elems(rup_elem, rup, 'magnitude',  'strike', 'dip', 'rake')
    h = rup.hypocenter
    et.SubElement(rup_elem, 'hypocenter', dict(lon=h.x, lat=h.y, depth=h.z))
    if rup.is_from_fault_source:
        # rup is from a simple or complex fault source
        # the rup geometry is represented by a mesh of 3D
        # points
        mesh_elem = et.SubElement(rup_elem, 'mesh')

        # we assume the mesh components (lons, lats, depths)
        # are of uniform shape
        for i, row in enumerate(rup.lons):
            for j, col in enumerate(row):
                node_elem = et.SubElement(mesh_elem, 'node')
                node_elem.set('row', str(i))
                node_elem.set('col', str(j))
                node_elem.set('lon', str(rup.lons[i][j]))
                node_elem.set('lat', str(rup.lats[i][j]))
                node_elem.set('depth', str(rup.depths[i][j]))

        # if we never entered the loop above, it's possible
        # that i and j will be undefined
        mesh_elem.set('rows', str(i + 1))
        mesh_elem.set('cols', str(j + 1))
    else:
        # rupture is from a multi surface fault source
        if rup.is_multi_surface:
            # the arrays lons, lats and depths contain 4*N elements,
            # where N is the number of planar surfaces contained in the
            # multisurface; each planar surface if characterised by 4
            # vertices top_left, top_right, bottom_left, bottom_right
            assert len(rup.lons) % 4 == 0
            assert len(rup.lons) == len(rup.lats) == len(rup.depths)

            for offset in range(len(rup.lons) / 4):
                # looping on the coordinates of the sub surfaces, one
                # planar surface at the time
                start = offset * 4
                end = offset * 4 + 4
                lons = rup.lons[start:end]  # 4 lons of the current surface
                lats = rup.lats[start:end]  # 4 lats of the current surface
                depths = rup.depths[start:end]  # 4 depths

                ps_elem = et.SubElement(
                    rup_elem, 'planarSurface')

                top_left, top_right, bottom_left, bottom_right = \
                    zip(lons, lats, depths)

                for el_name, corner in (
                        ('topLeft', top_left),
                        ('topRight', top_right),
                        ('bottomLeft', bottom_left),
                        ('bottomRight', bottom_right)):

                    corner_elem = et.SubElement(ps_elem, el_name)
                    corner_elem.set('lon', '%.7f' % corner[0])
                    corner_elem.set('lat', '%.7f' % corner[1])
                    corner_elem.set('depth', '%.7f' % corner[2])
        else:
            # rupture is from a point or area source
            # the rupture geometry is represented by four 3D
            # corner points
            ps_elem = et.SubElement(rup_elem, 'planarSurface')

            # create the corner point elements, in the order of:
            # * top left
            # * top right
            # * bottom left
            # * bottom right
            for el_name, corner in (
                    ('topLeft', rup.top_left_corner),
                    ('topRight', rup.top_right_corner),
                    ('bottomLeft', rup.bottom_left_corner),
                    ('bottomRight', rup.bottom_right_corner)):

                corner_elem = et.SubElement(ps_elem, el_name)
<<<<<<< HEAD
                corner_elem.set('lon', '%.7f' % corner[0])
                corner_elem.set('lat', '%.7f' % corner[1])
                corner_elem.set('depth', '%.7f' % corner[2])
    return rup_elem
=======
                corner_elem.set('lon', str(corner[0]))
                corner_elem.set('lat', str(corner[1]))
                corner_elem.set('depth', str(corner[2]))
    return parent
>>>>>>> b56adf95


class SESXMLWriter(object):
    """
    :param dest:
        File path (including filename) or a file-like object for XML results to
        be saved to.
    :param str sm_lt_path:
        Source model logic tree branch identifier of the logic tree realization
        which produced this collection of stochastic event sets.
    :param gsim_lt_path:
        GSIM logic tree branch identifier of the logic tree realization which
        produced this collection of stochastic event sets.
    """
    def __init__(self, dest):
        self.dest = dest

    def serialize(self, data, investigation_time):
        """
        Serialize a collection of stochastic event sets to XML.

        :param data:
            A dictionary src_group_id -> list of
            :class:`openquake.commonlib.calc.Rupture` objects.
            Each Rupture should have the following attributes:

            * `rupid`
            * `events_by_ses`
            * `magnitude`
            * `strike`
            * `dip`
            * `rake`
            * `tectonic_region_type`
            * `is_from_fault_source` (a `bool`)
            * `is_multi_surface` (a `bool`)
            * `lons`
            * `lats`
            * `depths`

            If `is_from_fault_source` is `True`, the rupture originated from a
            simple or complex fault sources. In this case, `lons`, `lats`, and
            `depths` should all be 2D arrays (of uniform shape). These
            coordinate triples represent nodes of the rupture mesh.

            If `is_from_fault_source` is `False`, the rupture originated from a
            point or area source. In this case, the rupture is represented by a
            quadrilateral planar surface. This planar surface is defined by 3D
            vertices. In this case, the rupture should have the following
            attributes:

            * `top_left_corner`
            * `top_right_corner`
            * `bottom_right_corner`
            * `bottom_left_corner`

            Each of these should be a triple of `lon`, `lat`, `depth`.

            If `is_multi_surface` is `True`, the rupture originated from a
            multi-surface source. In this case, `lons`, `lats`, and `depths`
            should have uniform length. The length should be a multiple of 4,
            where each segment of 4 represents the corner points of a planar
            surface in the following order:

            * top left
            * top right
            * bottom left
            * bottom right

            Each of these should be a triple of `lon`, `lat`, `depth`.

        :param investigation_time:
            Investigation time parameter specified in the job.ini
        """
        with open(self.dest, 'wb') as fh:
            root = et.Element('nrml')
            ses_container = et.SubElement(root, 'ruptureCollection')
            ses_container.set('investigationTime', str(investigation_time))
            for grp_id in sorted(data):
                attrs = dict(
                    id=grp_id,
                    tectonicRegion=data[grp_id][0].tectonic_region_type)
                sg = et.SubElement(ses_container, 'ruptureGroup', attrs)
                for rupture in data[grp_id]:
                    rupture_to_element(rupture, sg)
            nrml.write(list(root), fh)


class HazardMapWriter(object):
    """
    :param dest:
        File path (including filename) or a file-like object for results to be
        saved to.
    :param metadata:
        The following keyword args are required:

        * investigation_time: Investigation time (in years) defined in the
          calculation which produced these results.
        * imt: Intensity measure type used to compute these hazard curves.
        * poe: The Probability of Exceedance level for which this hazard map
          was produced.

        The following are more or less optional (combinational rules noted
        below where applicable):

        * statistics: 'mean' or 'quantile'
        * quantile_value: Only required if statistics = 'quantile'.
        * smlt_path: String representing the logic tree path which produced
          these curves. Only required for non-statistical curves.
        * gsimlt_path: String represeting the GSIM logic tree path which
          produced these curves. Only required for non-statisical curves.
        * sa_period: Only used with imt = 'SA'.
        * sa_damping: Only used with imt = 'SA'.
    """

    def __init__(self, dest, **metadata):
        self.dest = dest
        self.metadata = metadata
        _validate_hazard_metadata(metadata)

    def serialize(self, data):
        """
        Write a sequence of hazard map data to the specified file.

        :param data:
            Iterable of hazard map data. Each datum should be a triple of
            (lon, lat, iml) values.
        """
        raise NotImplementedError()


class HazardMapXMLWriter(HazardMapWriter):
    """
    NRML/XML implementation of a :class:`HazardMapWriter`.

    See :class:`HazardMapWriter` for information about constructor parameters.
    """

    def serialize(self, data):
        """
        Serialize hazard map data to XML.

        See :meth:`HazardMapWriter.serialize` for details about the expected
        input.
        """
        with open(self.dest, 'wb') as fh:
            root = et.Element('nrml')
            hazard_map = et.SubElement(root, 'hazardMap')
            _set_metadata(hazard_map, self.metadata, _ATTR_MAP)

            for lon, lat, iml in data:
                node = et.SubElement(hazard_map, 'node')
                node.set('lon', str(lon))
                node.set('lat', str(lat))
                node.set('iml', str(iml))

            nrml.write(list(root), fh)


class HazardMapGeoJSONWriter(HazardMapWriter):
    """
    GeoJSON implementation of a :class:`HazardMapWriter`. Serializes hazard
    maps as FeatureCollection artifacts with additional hazard map metadata.

    See :class:`HazardMapWriter` for information about constructor parameters.
    """

    def serialize(self, data):
        """
        Serialize hazard map data to GeoJSON.

        See :meth:`HazardMapWriter.serialize` for details about the expected
        input.
        """
        oqmetadata = {}
        for key, value in self.metadata.items():
            if value is not None:
                oqmetadata[_ATTR_MAP.get(key)] = str(value)

        features = []
        feature_coll = {
            'type': 'FeatureCollection',
            'features': features,
            'oqtype': 'HazardMap',
            'oqnrmlversion': '0.4',
            'oqmetadata': oqmetadata,
        }

        for lon, lat, iml in data:
            feature = {
                'type': 'Feature',
                'geometry': {
                    'type': 'Point',
                    'coordinates': [float(lon), float(lat)],
                },
                'properties': {'iml': float(iml)},
            }
            features.append(feature)

        with open(self.dest, 'w') as fh:
            json.dump(feature_coll, fh, sort_keys=True, indent=4,
                      separators=(',', ': '))


class DisaggXMLWriter(object):
    """
    :param dest:
        File path (including filename) or file-like object for XML results to
        be saved to.
    :param metadata:
        The following keyword args are required:

        * investigation_time: Investigation time (in years) defined in the
          calculation which produced these results.
        * imt: Intensity measure type used to compute these matrices.
        * lon, lat: Longitude and latitude associated with these results.

        The following attributes define dimension context for the result
        matrices:

        * mag_bin_edges: List of magnitude bin edges (floats)
        * dist_bin_edges: List of distance bin edges (floats)
        * lon_bin_edges: List of longitude bin edges (floats)
        * lat_bin_edges: List of latitude bin edges (floats)
        * eps_bin_edges: List of epsilon bin edges (floats)
        * tectonic_region_types: List of tectonic region types (strings)
        * smlt_path: String representing the logic tree path which produced
          these results. Only required for non-statistical results.
        * gsimlt_path: String represeting the GSIM logic tree path which
          produced these results. Only required for non-statistical results.

        The following are optional, depending on the `imt`:

        * sa_period: Only used with imt = 'SA'.
        * sa_damping: Only used with imt = 'SA'.
    """

    #: Maps metadata keywords to XML attribute names for bin edge information
    #: passed to the constructor.
    #: The dict here is an `OrderedDict` so as to give consistent ordering of
    #: result attributes.
    BIN_EDGE_ATTR_MAP = OrderedDict([
        ('mag_bin_edges', 'magBinEdges'),
        ('dist_bin_edges', 'distBinEdges'),
        ('lon_bin_edges', 'lonBinEdges'),
        ('lat_bin_edges', 'latBinEdges'),
        ('eps_bin_edges', 'epsBinEdges'),
        ('tectonic_region_types', 'tectonicRegionTypes'),
    ])

    DIM_LABEL_TO_BIN_EDGE_MAP = dict([
        ('Mag', 'mag_bin_edges'),
        ('Dist', 'dist_bin_edges'),
        ('Lon', 'lon_bin_edges'),
        ('Lat', 'lat_bin_edges'),
        ('Eps', 'eps_bin_edges'),
        ('TRT', 'tectonic_region_types'),
    ])

    def __init__(self, dest, **metadata):
        self.dest = dest
        self.metadata = metadata
        _validate_hazard_metadata(self.metadata)

    def serialize(self, data):
        """
        :param data:

            A sequence of data where each datum has the following attributes:

            * matrix: N-dimensional numpy array containing the disaggregation
              histogram.
            * dim_labels: A list of strings which label the dimensions of a
              given histogram. For example, for a Magnitude-Distance-Epsilon
              histogram, we would expect `dim_labels` to be
              ``['Mag', 'Dist', 'Eps']``.
            * poe: The disaggregation Probability of Exceedance level for which
              these results were produced.
            * iml: Intensity measure level, interpolated from the source hazard
              curve at the given ``poe``.
        """

        with open(self.dest, 'wb') as fh, floatformat('%.6E'):
            root = et.Element('nrml')

            diss_matrices = et.SubElement(root, 'disaggMatrices')

            _set_metadata(diss_matrices, self.metadata, _ATTR_MAP)

            transform = lambda val: ', '.join(map(scientificformat, val))
            _set_metadata(diss_matrices, self.metadata, self.BIN_EDGE_ATTR_MAP,
                          transform=transform)

            for result in data:
                diss_matrix = et.SubElement(diss_matrices, 'disaggMatrix')

                # Check that we have bin edges defined for each dimension label
                # (mag, dist, lon, lat, eps, TRT)
                for label in result.dim_labels:
                    bin_edge_attr = self.DIM_LABEL_TO_BIN_EDGE_MAP.get(label)
                    assert self.metadata.get(bin_edge_attr) is not None, (
                        "Writer is missing '%s' metadata" % bin_edge_attr
                    )

                result_type = ','.join(result.dim_labels)
                diss_matrix.set('type', result_type)

                dims = ','.join(str(x) for x in result.matrix.shape)
                diss_matrix.set('dims', dims)

                diss_matrix.set('poE', scientificformat(result.poe))
                diss_matrix.set('iml', scientificformat(result.iml))

                for idxs, value in numpy.ndenumerate(result.matrix):
                    prob = et.SubElement(diss_matrix, 'prob')

                    index = ','.join([str(x) for x in idxs])
                    prob.set('index', index)
                    prob.set('value', scientificformat(value))

            nrml.write(list(root), fh)


class UHSXMLWriter(BaseCurveWriter):
    """
    UHS curve XML writer. See :class:`BaseCurveWriter` for a list of general
    constructor inputs.

    The following additional metadata params are required:
        * poe: Probability of exceedance for which a given set of UHS have been
               computed
        * periods: A list of SA (Spectral Acceleration) period values, sorted
                   ascending order
    """

    def __init__(self, dest, **metadata):
        super(UHSXMLWriter, self).__init__(dest, **metadata)

        if self.metadata.get('poe') is None:
            raise ValueError('`poe` keyword arg is required')

        periods = self.metadata.get('periods')
        if periods is None:
            raise ValueError('`periods` keyword arg is required')

        if len(periods) == 0:
            raise ValueError('`periods` must contain at least one value')

        if not sorted(periods) == periods:
            raise ValueError(
                '`periods` values must be sorted in ascending order'
            )

    def serialize(self, data):
        """
        Write a sequence of uniform hazard spectra to the specified file.

        :param data:
            Iterable of UHS data. Each datum must be an object with the
            following attributes:

            * imls: A sequence of Intensity Measure Levels
            * location: An object representing the location of the curve; must
              have `x` and `y` to represent lon and lat, respectively.
        """
        gml_ns = nrml.SERIALIZE_NS_MAP['gml']

        with open(self.dest, 'wb') as fh:
            root = et.Element('nrml')

            uh_spectra = et.SubElement(root, 'uniformHazardSpectra')

            _set_metadata(uh_spectra, self.metadata, _ATTR_MAP)

            periods_elem = et.SubElement(uh_spectra, 'periods')
            periods_elem.text = ' '.join([str(x)
                                          for x in self.metadata['periods']])

            for uhs in data:
                uhs_elem = et.SubElement(uh_spectra, 'uhs')
                gml_point = et.SubElement(uhs_elem, '{%s}Point' % gml_ns)
                gml_pos = et.SubElement(gml_point, '{%s}pos' % gml_ns)
                gml_pos.text = '%s %s' % (uhs.location.x, uhs.location.y)
                imls_elem = et.SubElement(uhs_elem, 'IMLs')
                imls_elem.text = ' '.join(['%10.7E' % x for x in uhs.imls])

            nrml.write(list(root), fh)<|MERGE_RESOLUTION|>--- conflicted
+++ resolved
@@ -360,7 +360,7 @@
 
 def sub_elems(elem, rup, *names):
     for name in names:
-        et.SubElement(elem, name).text = str(getattr(rup, name))
+        et.SubElement(elem, name).text = '%.7e' % getattr(rup, name)
 
 
 def rupture_to_element(rup, parent=None):
@@ -459,17 +459,10 @@
                     ('bottomRight', rup.bottom_right_corner)):
 
                 corner_elem = et.SubElement(ps_elem, el_name)
-<<<<<<< HEAD
                 corner_elem.set('lon', '%.7f' % corner[0])
                 corner_elem.set('lat', '%.7f' % corner[1])
                 corner_elem.set('depth', '%.7f' % corner[2])
-    return rup_elem
-=======
-                corner_elem.set('lon', str(corner[0]))
-                corner_elem.set('lat', str(corner[1]))
-                corner_elem.set('depth', str(corner[2]))
     return parent
->>>>>>> b56adf95
 
 
 class SESXMLWriter(object):
