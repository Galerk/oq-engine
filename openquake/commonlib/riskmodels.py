--- conflicted
+++ resolved
@@ -27,11 +27,7 @@
 from openquake.commonlib import InvalidFile
 from openquake.risklib import scientific, workflows
 from openquake.commonlib.oqvalidation import vulnerability_files
-<<<<<<< HEAD
-from openquake.commonlib.nrml import registry
-=======
 from openquake.commonlib.nrml import nodefactory
->>>>>>> 8df8a7a4
 
 # loss types (in the risk models) and cost types (in the exposure)
 # are the sames except for fatalities -> occupants
@@ -94,11 +90,7 @@
     imts = set()
     taxonomies = set()
     vf_dict = {}  # imt, taxonomy -> vulnerability function
-<<<<<<< HEAD
-    for vset in read_nodes(fname, filter_vset, registry['vulnerabilityModel']):
-=======
     for vset in read_nodes(fname, filter_vset, nodefactory['vulnerabilityModel']):
->>>>>>> 8df8a7a4
         imt_str, imls, min_iml, max_iml, imlUnit = ~vset.IML
         if imt_str in imts:
             raise InvalidFile('Duplicated IMT %s: %s, line %d' %
@@ -180,11 +172,7 @@
     """
     [fmodel] = read_nodes(
         fname, lambda el: el.tag.endswith('fragilityModel'),
-<<<<<<< HEAD
-        registry['fragilityModel'])
-=======
         nodefactory['fragilityModel'])
->>>>>>> 8df8a7a4
     # ~fmodel.description is ignored
     limit_states = ~fmodel.limitStates
     tag = 'ffc' if fmodel['format'] == 'continuous' else 'ffd'
