--- conflicted
+++ resolved
@@ -21,10 +21,7 @@
 Utilities to build a report writer generating a .rst report for a calculation
 """
 from __future__ import print_function, unicode_literals
-<<<<<<< HEAD
 from openquake.baselib.python3compat import decode
-=======
->>>>>>> cb7e0242
 import os
 import sys
 import mock
@@ -66,11 +63,7 @@
     def __init__(self, dstore):
         self.dstore = dstore
         self.oq = oq = dstore['oqparam']
-<<<<<<< HEAD
         self.text = (decode(oq.description) + '\n' + '=' * len(oq.description))
-=======
-        self.text = (oq.description + '\n' + '=' * len(oq.description))
->>>>>>> cb7e0242
         info = dstore['job_info']
         dpath = dstore.hdf5path
         mtime = os.path.getmtime(dpath)
