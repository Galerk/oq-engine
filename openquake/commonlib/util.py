# -*- coding: utf-8 -*-
# vim: tabstop=4 shiftwidth=4 softtabstop=4
#
# Copyright (C) 2015-2017 GEM Foundation
#
# OpenQuake is free software: you can redistribute it and/or modify it
# under the terms of the GNU Affero General Public License as published
# by the Free Software Foundation, either version 3 of the License, or
# (at your option) any later version.
#
# OpenQuake is distributed in the hope that it will be useful,
# but WITHOUT ANY WARRANTY; without even the implied warranty of
# MERCHANTABILITY or FITNESS FOR A PARTICULAR PURPOSE.  See the
# GNU Affero General Public License for more details.
#
# You should have received a copy of the GNU Affero General Public License
# along with OpenQuake. If not, see <http://www.gnu.org/licenses/>.

from __future__ import division
import numpy
from openquake.baselib import config

F32 = numpy.float32

# NB: using hdf5.vstr does not work with h5py <= 2.2.1
asset_dt = numpy.dtype([('asset_ref', (bytes, 100)),
                        ('taxonomy', (bytes, 100)),
                        ('lon', F32), ('lat', F32)])


def max_rel_diff(curve_ref, curve, min_value=0.01):
    """
    Compute the maximum relative difference between two curves. Only values
    greather or equal than the min_value are considered.

    >>> curve_ref = [0.01, 0.02, 0.03, 0.05, 1.0]
    >>> curve = [0.011, 0.021, 0.031, 0.051, 1.0]
    >>> round(max_rel_diff(curve_ref, curve), 2)
    0.1
    """
    assert len(curve_ref) == len(curve), (len(curve_ref), len(curve))
    assert len(curve), 'The curves are empty!'
    max_diff = 0
    for c1, c2 in zip(curve_ref, curve):
        if c1 >= min_value:
            max_diff = max(max_diff, abs(c1 - c2) / c1)
    return max_diff


def max_rel_diff_index(curve_ref, curve, min_value=0.01):
    """
    Compute the maximum relative difference between two sets of curves.
    Only values greather or equal than the min_value are considered.
    Return both the maximum difference and its location (array index).

    >>> curve_refs = [[0.01, 0.02, 0.03, 0.05], [0.01, 0.02, 0.04, 0.06]]
    >>> curves = [[0.011, 0.021, 0.031, 0.051], [0.012, 0.022, 0.032, 0.051]]
    >>> max_rel_diff_index(curve_refs, curves)
    (0.2, 1)
    """
    assert len(curve_ref) == len(curve), (len(curve_ref), len(curve))
    assert len(curve), 'The curves are empty!'
    diffs = [max_rel_diff(c1, c2, min_value)
             for c1, c2 in zip(curve_ref, curve)]
    maxdiff = max(diffs)
    maxindex = diffs.index(maxdiff)
    return maxdiff, maxindex


def rmsep(array_ref, array, min_value=0.01):
    """
    Root Mean Square Error Percentage for two arrays.

    :param array_ref: reference array
    :param array: another array
    :param min_value: compare only the elements larger than min_value
    :returns: the relative distance between the arrays

    >>> curve_ref = numpy.array([[0.01, 0.02, 0.03, 0.05],
    ... [0.01, 0.02, 0.04, 0.06]])
    >>> curve = numpy.array([[0.011, 0.021, 0.031, 0.051],
    ... [0.012, 0.022, 0.032, 0.051]])
    >>> str(round(rmsep(curve_ref, curve), 5))
    '0.11292'
    """
    bigvalues = array_ref > min_value
    reldiffsquare = (1. - array[bigvalues] / array_ref[bigvalues]) ** 2
    return numpy.sqrt(reldiffsquare.mean())


def compose_arrays(a1, a2, firstfield='etag'):
    """
    Compose composite arrays by generating an extended datatype containing
    all the fields. The two arrays must have the same length.
    """
    assert len(a1) == len(a2),  (len(a1), len(a2))
    if a1.dtype.names is None and len(a1.shape) == 1:
        # the first array is not composite, but it is one-dimensional
        a1 = numpy.array(a1, numpy.dtype([(firstfield, a1.dtype)]))

    fields1 = [(f, a1.dtype.fields[f][0]) for f in a1.dtype.names]
    if a2.dtype.names is None:  # the second array is not composite
        assert len(a2.shape) == 2, a2.shape
        width = a2.shape[1]
        fields2 = [('value%d' % i, a2.dtype) for i in range(width)]
        composite = numpy.zeros(a1.shape, numpy.dtype(fields1 + fields2))
        for f1 in dict(fields1):
            composite[f1] = a1[f1]
        for i in range(width):
            composite['value%d' % i] = a2[:, i]
        return composite

    fields2 = [(f, a2.dtype.fields[f][0]) for f in a2.dtype.names]
    composite = numpy.zeros(a1.shape, numpy.dtype(fields1 + fields2))
    for f1 in dict(fields1):
        composite[f1] = a1[f1]
    for f2 in dict(fields2):
        composite[f2] = a2[f2]
    return composite


def get_assets(dstore):
    """
    :param dstore: a datastore with keys 'assetcol'
    :returns: an ordered array of records (asset_ref, taxonomy, lon, lat)
    """
    assetcol = dstore['assetcol']
<<<<<<< HEAD
    aref = assetcol.asset_refs
    taxo = dstore['assetcol/tagcol/taxonomy'].value
    asset_data = []
    for a, t in zip(assetcol.array, assetcol.taxonomies):
        data = (aref[a['idx']], '"%s"' % taxo[t], a['lon'], a['lat'])
=======
    arefs = assetcol.asset_refs
    taxo = dstore['assetcol/tagcol/taxonomy'].value
    asset_data = []
    for a, t in zip(assetcol.array, assetcol.taxonomies):
        data = (arefs[a['idx']], '"%s"' % taxo[t], a['lon'], a['lat'])
>>>>>>> 06cc006e
        asset_data.append(data)
    return numpy.array(asset_data, asset_dt)


def shared_dir_on():
    """
    :returns: True if a shared_dir has been set in openquake.cfg, else False
    """
    return config.directory.shared_dir


def reader(func):
    """
    Decorator used to mark functions that require read access to the
    file system.
    """
    func.read_access = config.directory.shared_dir
    return func<|MERGE_RESOLUTION|>--- conflicted
+++ resolved
@@ -125,19 +125,11 @@
     :returns: an ordered array of records (asset_ref, taxonomy, lon, lat)
     """
     assetcol = dstore['assetcol']
-<<<<<<< HEAD
-    aref = assetcol.asset_refs
-    taxo = dstore['assetcol/tagcol/taxonomy'].value
-    asset_data = []
-    for a, t in zip(assetcol.array, assetcol.taxonomies):
-        data = (aref[a['idx']], '"%s"' % taxo[t], a['lon'], a['lat'])
-=======
     arefs = assetcol.asset_refs
     taxo = dstore['assetcol/tagcol/taxonomy'].value
     asset_data = []
     for a, t in zip(assetcol.array, assetcol.taxonomies):
         data = (arefs[a['idx']], '"%s"' % taxo[t], a['lon'], a['lat'])
->>>>>>> 06cc006e
         asset_data.append(data)
     return numpy.array(asset_data, asset_dt)
 
