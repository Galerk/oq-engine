# -*- coding: utf-8 -*-

# Copyright (c) 2010-2011, GEM Foundation.
#
# OpenQuake is free software: you can redistribute it and/or modify
# it under the terms of the GNU Lesser General Public License version 3
# only, as published by the Free Software Foundation.
#
# OpenQuake is distributed in the hope that it will be useful,
# but WITHOUT ANY WARRANTY; without even the implied warranty of
# MERCHANTABILITY or FITNESS FOR A PARTICULAR PURPOSE.  See the
# GNU Lesser General Public License version 3 for more details
# (a copy is included in the LICENSE file that accompanied this code).
#
# You should have received a copy of the GNU Lesser General Public License
# version 3 along with OpenQuake.  If not, see
# <http://www.gnu.org/licenses/lgpl-3.0.txt> for a copy of the LGPLv3 License.

# vim: tabstop=4 shiftwidth=4 softtabstop=4

"""
Probabilistic Event Mixin: defines the behaviour of a Job. Calls the
compute_risk task
"""

from numpy import zeros

from celery.exceptions import TimeoutError

from openquake import kvs
from openquake import logs
from openquake import shapes

from openquake.risk import common
from openquake.risk import probabilistic_event_based as prob
from openquake.parser import vulnerability

from openquake.risk.job import aggregate_loss_curve
from openquake.risk.job import general

from openquake.db.alchemy.db_utils import get_db_session
from openquake.db.alchemy import models
from sqlalchemy import func as sqlfunc

LOGGER = logs.LOG
DEFAULT_CONDITIONAL_LOSS_POE = 0.01


class ProbabilisticEventMixin(): # pylint: disable=W0232,W0201
    """Mixin for Probalistic Event Risk Job."""

# TODO (ac): Improve doc!
    @general.preload
    @general.output
    def execute(self):
        """Execute the job."""

        aggregate_curve = prob.AggregateLossCurve()

        tasks = []
        for block_id in self.blocks_keys:
            LOGGER.debug("Starting task block, block_id = %s of %s"
                        % (block_id, len(self.blocks_keys)))
<<<<<<< HEAD

            tasks.append(general.compute_risk.delay(self.id, block_id))
=======
            tasks.append(general.compute_risk.delay(self.job_id, block_id))
>>>>>>> cf0b6a32

        for task in tasks:
            try:
                # TODO (chris): Figure out where to put that timeout
                task.wait(timeout=None)

                aggregate_curve.append(task.result)
            except TimeoutError:
<<<<<<< HEAD
                # TODO (jmc): Cancel and respawn this task
                return []
=======
                # TODO(jmc): Cancel and respawn this task
                return
>>>>>>> cf0b6a32

# TODO (ac): Extract in a method! And test it!
        time_span = float(self['INVESTIGATION_TIME'])
        histories = int(self["NUMBER_OF_SEISMICITY_HISTORIES"])
        realizations = int(self["NUMBER_OF_LOGIC_TREE_SAMPLES"])

        num_ses = histories * realizations
        tses = num_ses * time_span

<<<<<<< HEAD
        curve = aggregate_curve.compute(tses, time_span)
        aggregate_loss_curve.compute_aggregate_curve(self, curve)

        return results
=======
        # TODO(jmc): Move output from being a decorator
>>>>>>> cf0b6a32

    def _gmf_db_list(self, job_id):  # pylint: disable=R0201
        """Returns a list of the output IDs of all computed GMFs"""
        session = get_db_session("job", "init")

        ids = session.query(models.Output.id) \
            .filter(models.Output.oq_job_id == job_id) \
            .filter(models.Output.output_type == 'gmf')

        return [row[0] for row in ids]

    def _get_db_gmf(self, gmf_id):
        """Returns a field for the given GMF"""
        session = get_db_session("job", "init")
        grid = self.region.grid
        field = zeros((grid.rows, grid.columns))

        sites = session.query(
                sqlfunc.ST_X(models.GMFData.location),
                sqlfunc.ST_Y(models.GMFData.location),
                models.GMFData.ground_motion) \
            .filter(models.GMFData.output_id == gmf_id)

        for x, y, value in sites:
            site = shapes.Site(x, y)
            grid_point = grid.point_at(site)

            field[grid_point.row][grid_point.column] = value

        return shapes.Field(field)

    def _sites_to_gmf_keys(self, sites):
        """Returns the GMF keys "row!col" for the given site list"""
        keys = []

        for site in sites:
            risk_point = self.region.grid.point_at(site)
            key = "%s!%s" % (risk_point.row, risk_point.column)
            keys.append(key)

        return keys

    def _get_db_gmfs(self, sites, job_id):
        """Aggregates GMF data from the DB by site"""
        all_gmfs = self._gmf_db_list(job_id)
        gmf_keys = self._sites_to_gmf_keys(sites)
        gmfs = dict((k, []) for k in gmf_keys)

        for gmf_id in all_gmfs:
            field = self._get_db_gmf(gmf_id)

            for key in gmfs.keys():
                (row, col) = key.split("!")
                gmfs[key].append(field.get(int(row), int(col)))

        return gmfs

    def _get_kvs_gmfs(self, sites, histories, realizations):
        """Aggregates GMF data from the KVS by site"""
        gmf_keys = self._sites_to_gmf_keys(sites)
        gmfs = dict((k, []) for k in gmf_keys)

        for i in range(0, histories):
            for j in range(0, realizations):
                key = kvs.tokens.stochastic_set_key(self.job_id, i, j)
                fieldset = shapes.FieldSet.from_json(kvs.get(key),
                    self.region.grid)

                for field in fieldset:
                    for key in gmfs.keys():
                        (row, col) = key.split("!")
                        gmfs[key].append(field.get(int(row), int(col)))

        return gmfs

    def slice_gmfs(self, block_id):
        """Load and collate GMF values for all sites in this block. """
        # TODO(JMC): Confirm this works regardless of the method of haz calc.
        histories = int(self['NUMBER_OF_SEISMICITY_HISTORIES'])
        realizations = int(self['NUMBER_OF_LOGIC_TREE_SAMPLES'])
        num_ses = histories * realizations

        block = general.Block.from_kvs(block_id)

        gmfs = self._get_db_gmfs(block.sites, self.job_id)

        for key, gmf_slice in gmfs.items():
            (row, col) = key.split("!")
            key_gmf = kvs.tokens.gmf_set_key(self.job_id, col, row)
            LOGGER.debug("GMF_SLICE for %s X %s : \n\t%s" % (
                    col, row, gmf_slice))
            timespan = float(self['INVESTIGATION_TIME'])
            gmf = {"IMLs": gmf_slice, "TSES": num_ses * timespan,
                    "TimeSpan": timespan}
            kvs.set_value_json_encoded(key_gmf, gmf)

# TODO (ac): Improve doc!
    def compute_risk(self, block_id, **kwargs):  # pylint: disable=W0613
        """This task computes risk for a block of sites. It requires to have
        pre-initialized in kvs:
         1) list of sites
         2) gmfs
         3) exposure portfolio (=assets)
         4) vulnerability
        """

        conditional_loss_poes = [float(x) for x in self.params.get(
                "CONDITIONAL_LOSS_POE", "0.01").split()]

        self.slice_gmfs(block_id)

        self.vuln_curves = vulnerability.load_vuln_model_from_kvs(
            self.job_id)

<<<<<<< HEAD
        # TODO (jmc): DONT assume that hazard and risk grid are the same
        block = job.Block.from_kvs(block_id)
=======
        # TODO(jmc): DONT assumes that hazard and risk grid are the same
        block = general.Block.from_kvs(block_id)
>>>>>>> cf0b6a32

        # aggregate the losses for this block
        aggregate_curve = prob.AggregateLossCurve()

        for point in block.grid(self.region):
<<<<<<< HEAD
            key = kvs.generate_product_key(self.job_id,
                    kvs.tokens.GMF_KEY_TOKEN, point.column, point.row)

            gmf_slice = kvs.get_value_json_decoded(key)
            asset_key = kvs.tokens.asset_key(self.id, point.row, point.column)
            asset_list = kvs.get_client().lrange(asset_key, 0, -1)
            
            for asset in [json.JSONDecoder().decode(x) for x in asset_list]:
                LOGGER.debug("Processing asset %s" % (asset))

                # loss ratios, used both to produce the curve
                # and to aggregate the losses
                loss_ratios = self.compute_loss_ratios(asset, gmf_slice)

=======
            key = kvs.tokens.gmf_set_key(self.job_id, point.column, point.row)
            gmf_slice = kvs.get_value_json_decoded(key)

            asset_key = kvs.tokens.asset_key(
                self.job_id, point.row, point.column)
            for asset in kvs.get_list_json_decoded(asset_key):
                LOGGER.debug("processing asset %s" % (asset))
>>>>>>> cf0b6a32
                loss_ratio_curve = self.compute_loss_ratio_curve(
                    point.column, point.row, asset, gmf_slice, loss_ratios)

                aggregate_curve.append(loss_ratios * asset["assetValue"])

                if loss_ratio_curve is not None:
                    # compute loss curve
                    loss_curve = self.compute_loss_curve(
                        point.column, point.row, loss_ratio_curve, asset)

                    for loss_poe in conditional_loss_poes:
                        self.compute_conditional_loss(point.column, point.row,
                                loss_curve, asset, loss_poe)

<<<<<<< HEAD
        return aggregate_curve.losses

    def compute_loss_ratios(self, asset, gmf_slice):
# TODO (ac): Add documentation!
        epsilon_provider = general.EpsilonProvider(self.params)

# TODO (ac): Extract to a method, and test it!
        vuln_function = self.vuln_curves.get(
                asset["vulnerabilityFunctionReference"], None)

        if not vuln_function:
            LOGGER.error(
                "Unknown vulnerability function %s for asset %s"
                % (asset["vulnerabilityFunctionReference"], asset["assetID"]))

            return None

        return prob.compute_loss_ratios(
            vuln_function, gmf_slice, epsilon_provider, asset)
=======
        return True
>>>>>>> cf0b6a32

    def compute_conditional_loss(self, col, row, loss_curve, asset, loss_poe):
        """Compute the conditional loss for a loss curve and Probability of
        Exceedance (PoE)."""

        loss_conditional = common.compute_conditional_loss(
            loss_curve, loss_poe)

        key = kvs.tokens.loss_key(
                self.job_id, row, col, asset["assetID"], loss_poe)

        LOGGER.debug("Conditional loss is %s, write to key %s" %
                (loss_conditional, key))

        kvs.set(key, loss_conditional)

    def compute_loss_ratio_curve(self, col, row, asset, gmf_slice, loss_ratios):
        """Compute the loss ratio curve for a single asset."""

        # fail if the asset has an unknown vulnerability code
        vuln_function = self.vuln_curves.get(
                asset["vulnerabilityFunctionReference"], None)

        if not vuln_function:
            LOGGER.error(
                "Unknown vulnerability function %s for asset %s"
                % (asset["vulnerabilityFunctionReference"], asset["assetID"]))

            return None

        epsilon_provider = general.EpsilonProvider(self.params)

        loss_ratio_curve = prob.compute_loss_ratio_curve(
                vuln_function, gmf_slice, epsilon_provider, asset,
                self._get_number_of_samples(), loss_ratios=loss_ratios)

        # NOTE (jmc): Early exit if the loss ratio is all zeros
        if not False in (loss_ratio_curve.ordinates == 0.0):
            return None

        key = kvs.tokens.loss_ratio_key(
            self.job_id, row, col, asset["assetID"])
        kvs.set(key, loss_ratio_curve.to_json())

        LOGGER.debug("Loss ratio curve is %s, write to key %s" %
                (loss_ratio_curve, key))

        return loss_ratio_curve

    def _get_number_of_samples(self):
        """Return the number of samples used to compute the loss ratio
        curve specified by the PROB_NUM_OF_SAMPLES parameter.

        Return None if the parameter is not specified, or empty or
        the value can't be casted to int.
        """

        number_of_samples = None
        raw_value = getattr(self, "PROB_NUM_OF_SAMPLES", None)

        if raw_value:
            try:
                number_of_samples = int(raw_value)
            except ValueError:
                LOGGER.error("PROB_NUM_OF_SAMPLES %s can't be converted "
                             "to int, using default value..." % raw_value)

        return number_of_samples

    def compute_loss_curve(self, column, row, loss_ratio_curve, asset):
        """Compute the loss curve for a single asset."""

        if asset is None:
            return None

        loss_curve = loss_ratio_curve.rescale_abscissae(asset["assetValue"])
        key = kvs.tokens.loss_curve_key(
            self.job_id, row, column, asset["assetID"])

        LOGGER.debug("Loss curve is %s, write to key %s" % (loss_curve, key))
        kvs.set(key, loss_curve.to_json())

        return loss_curve


general.RiskJobMixin.register("Event Based", ProbabilisticEventMixin)<|MERGE_RESOLUTION|>--- conflicted
+++ resolved
@@ -49,7 +49,6 @@
 class ProbabilisticEventMixin(): # pylint: disable=W0232,W0201
     """Mixin for Probalistic Event Risk Job."""
 
-# TODO (ac): Improve doc!
     @general.preload
     @general.output
     def execute(self):
@@ -60,13 +59,9 @@
         tasks = []
         for block_id in self.blocks_keys:
             LOGGER.debug("Starting task block, block_id = %s of %s"
-                        % (block_id, len(self.blocks_keys)))
-<<<<<<< HEAD
-
-            tasks.append(general.compute_risk.delay(self.id, block_id))
-=======
+                    % (block_id, len(self.blocks_keys)))
+
             tasks.append(general.compute_risk.delay(self.job_id, block_id))
->>>>>>> cf0b6a32
 
         for task in tasks:
             try:
@@ -75,30 +70,26 @@
 
                 aggregate_curve.append(task.result)
             except TimeoutError:
-<<<<<<< HEAD
-                # TODO (jmc): Cancel and respawn this task
-                return []
-=======
                 # TODO(jmc): Cancel and respawn this task
                 return
->>>>>>> cf0b6a32
-
-# TODO (ac): Extract in a method! And test it!
-        time_span = float(self['INVESTIGATION_TIME'])
+
+        curve = aggregate_curve.compute(self._tses(), self._time_span())
+        aggregate_loss_curve.compute_aggregate_curve(self, curve)
+
+        return results
+
+# TODO (ac): Add doc!
+# TODO (ac): Test it!
+    def _tses(self):
+# TODO (ac): Confirm this works regardless of the method of hazard calc
         histories = int(self["NUMBER_OF_SEISMICITY_HISTORIES"])
         realizations = int(self["NUMBER_OF_LOGIC_TREE_SAMPLES"])
 
         num_ses = histories * realizations
-        tses = num_ses * time_span
-
-<<<<<<< HEAD
-        curve = aggregate_curve.compute(tses, time_span)
-        aggregate_loss_curve.compute_aggregate_curve(self, curve)
-
-        return results
-=======
-        # TODO(jmc): Move output from being a decorator
->>>>>>> cf0b6a32
+        return num_ses * self._time_span()
+
+    def _time_span(self):
+        return float(self["INVESTIGATION_TIME"])
 
     def _gmf_db_list(self, job_id):  # pylint: disable=R0201
         """Returns a list of the output IDs of all computed GMFs"""
@@ -176,13 +167,7 @@
 
     def slice_gmfs(self, block_id):
         """Load and collate GMF values for all sites in this block. """
-        # TODO(JMC): Confirm this works regardless of the method of haz calc.
-        histories = int(self['NUMBER_OF_SEISMICITY_HISTORIES'])
-        realizations = int(self['NUMBER_OF_LOGIC_TREE_SAMPLES'])
-        num_ses = histories * realizations
-
         block = general.Block.from_kvs(block_id)
-
         gmfs = self._get_db_gmfs(block.sites, self.job_id)
 
         for key, gmf_slice in gmfs.items():
@@ -191,8 +176,8 @@
             LOGGER.debug("GMF_SLICE for %s X %s : \n\t%s" % (
                     col, row, gmf_slice))
             timespan = float(self['INVESTIGATION_TIME'])
-            gmf = {"IMLs": gmf_slice, "TSES": num_ses * timespan,
-                    "TimeSpan": timespan}
+            gmf = {"IMLs": gmf_slice, "TSES": self._tses(),
+                    "TimeSpan": self._timespan()}
             kvs.set_value_json_encoded(key_gmf, gmf)
 
 # TODO (ac): Improve doc!
@@ -213,49 +198,31 @@
         self.vuln_curves = vulnerability.load_vuln_model_from_kvs(
             self.job_id)
 
-<<<<<<< HEAD
-        # TODO (jmc): DONT assume that hazard and risk grid are the same
-        block = job.Block.from_kvs(block_id)
-=======
-        # TODO(jmc): DONT assumes that hazard and risk grid are the same
         block = general.Block.from_kvs(block_id)
->>>>>>> cf0b6a32
 
         # aggregate the losses for this block
         aggregate_curve = prob.AggregateLossCurve()
 
         for point in block.grid(self.region):
-<<<<<<< HEAD
-            key = kvs.generate_product_key(self.job_id,
-                    kvs.tokens.GMF_KEY_TOKEN, point.column, point.row)
-
+            key = kvs.tokens.gmf_set_key(self.job_id, point.column, point.row)
             gmf_slice = kvs.get_value_json_decoded(key)
-            asset_key = kvs.tokens.asset_key(self.id, point.row, point.column)
-            asset_list = kvs.get_client().lrange(asset_key, 0, -1)
             
-            for asset in [json.JSONDecoder().decode(x) for x in asset_list]:
+            asset_key = kvs.tokens.asset_key(
+                self.job_id, point.row, point.column)
+            
+            for asset in kvs.get_list_json_decoded(asset_key):
                 LOGGER.debug("Processing asset %s" % (asset))
-
+            
                 # loss ratios, used both to produce the curve
                 # and to aggregate the losses
                 loss_ratios = self.compute_loss_ratios(asset, gmf_slice)
-
-=======
-            key = kvs.tokens.gmf_set_key(self.job_id, point.column, point.row)
-            gmf_slice = kvs.get_value_json_decoded(key)
-
-            asset_key = kvs.tokens.asset_key(
-                self.job_id, point.row, point.column)
-            for asset in kvs.get_list_json_decoded(asset_key):
-                LOGGER.debug("processing asset %s" % (asset))
->>>>>>> cf0b6a32
+            
                 loss_ratio_curve = self.compute_loss_ratio_curve(
                     point.column, point.row, asset, gmf_slice, loss_ratios)
 
                 aggregate_curve.append(loss_ratios * asset["assetValue"])
 
                 if loss_ratio_curve is not None:
-                    # compute loss curve
                     loss_curve = self.compute_loss_curve(
                         point.column, point.row, loss_ratio_curve, asset)
 
@@ -263,11 +230,12 @@
                         self.compute_conditional_loss(point.column, point.row,
                                 loss_curve, asset, loss_poe)
 
-<<<<<<< HEAD
         return aggregate_curve.losses
 
     def compute_loss_ratios(self, asset, gmf_slice):
-# TODO (ac): Add documentation!
+        """For a given asset and ground motion field, computes the loss ratios
+        used to obtain the related loss ratio curve and aggregate loss curve."""
+
         epsilon_provider = general.EpsilonProvider(self.params)
 
 # TODO (ac): Extract to a method, and test it!
@@ -283,9 +251,6 @@
 
         return prob.compute_loss_ratios(
             vuln_function, gmf_slice, epsilon_provider, asset)
-=======
-        return True
->>>>>>> cf0b6a32
 
     def compute_conditional_loss(self, col, row, loss_curve, asset, loss_poe):
         """Compute the conditional loss for a loss curve and Probability of
@@ -328,6 +293,7 @@
 
         key = kvs.tokens.loss_ratio_key(
             self.job_id, row, col, asset["assetID"])
+
         kvs.set(key, loss_ratio_curve.to_json())
 
         LOGGER.debug("Loss ratio curve is %s, write to key %s" %
@@ -362,6 +328,7 @@
             return None
 
         loss_curve = loss_ratio_curve.rescale_abscissae(asset["assetValue"])
+
         key = kvs.tokens.loss_curve_key(
             self.job_id, row, column, asset["assetID"])
 
