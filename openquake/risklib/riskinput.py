--- conflicted
+++ resolved
@@ -356,14 +356,9 @@
                                       riskinput.epsilon_getter, rlzi)
                 yield out
 
-<<<<<<< HEAD
-    def get_output(
-            self, assets_by_taxo, argsort, haz, epsgetter, rlzi=None):
-=======
     def get_output(self, assets_by_taxo, haz, epsgetter=None, rlzi=None):
         idxs = numpy.argsort(numpy.concatenate([
             a['ordinal'] for a in assets_by_taxo.values()]))
->>>>>>> 123348e9
         if isinstance(haz, numpy.ndarray):
             # NB: in GMF-based calculations the order in which
             # the gmfs are stored is random since it depends on
