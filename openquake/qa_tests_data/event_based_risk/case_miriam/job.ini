[general]

description = Virtual Island - City C, 2 SES, grid=0.1
calculation_mode = event_based_risk
random_seed = 1024
master_seed = 100

[geometry]

region = -78.182 15.615, -78.152 15.615, -78.152 15.565, -78.182 15.565  
region_grid_spacing = 0.1
region_constraint = -78.181 15.614,-78.153 15.614,-78.153 15.566,-78.181 15.566

[logic_tree]

# end branch enumeration
number_of_logic_tree_samples = 0

[erf]

# km
rupture_mesh_spacing = 10
width_of_mfd_bin = 0.2

[site_params]

reference_vs30_type = measured
reference_vs30_value = 800.0
reference_depth_to_2pt5km_per_sec = 2.5
reference_depth_to_1pt0km_per_sec = 50.0

[calculation]

source_model_logic_tree_file = source_model_logic_tree.xml
gsim_logic_tree_file = gsim_logic_tree.xml
# years
investigation_time = 50
intensity_measure_types_and_levels = {"PGA": [0.01, 0.04, 0.07, 0.10, 0.13, 0.16, 0.19, 0.22, 0.25, 0.28, 0.31, 0.34, 0.37, 0.40, 0.43, 0.46, 0.49, 0.52, 0.55, 0.58, 0.61, 0.64, 0.67, 0.70, 0.73, 0.77, 0.80, 0.83, 0.86, 0.89, 0.92, 0.95, 0.98, 1.01, 1.04, 1.07, 1.10, 1.13, 1.16, 1.19, 1.22, 1.25, 1.28, 1.31, 1.34, 1.37, 1.40, 1.43, 1.46, 1.50]}
truncation_level = 4.0
# km
maximum_distance = 200.0
asset_hazard_distance = 20.0

[event_based_params]

ses_per_logic_tree_path = 2
ground_motion_correlation_model =
ground_motion_correlation_params =
#ground_motion_correlation_model = JB2009
#ground_motion_correlation_params = {"vs30_clustering": true}

[output]

export_dir = /tmp
ground_motion_fields = true
# post-process ground motion fields into hazard curves,
# given the specified `intensity_measure_types_and_levels`
hazard_curves_from_gmfs = false
mean_hazard_curves = false
# quantile_hazard_curves = 0.15, 0.5, 0.85
poes = 0.1, 0.01, 0.02
hazard_maps = false

asset_correlation = 0
exposure_file = exposure_model.xml
structural_vulnerability_file = vulnerability_model.xml
conditional_loss_poes = 0.1, 0.01, 0.02
<<<<<<< HEAD
ignore_covs = true
avg_losses = true
=======
avg_losses = true
ignore_covs = true
>>>>>>> 8214866e
<|MERGE_RESOLUTION|>--- conflicted
+++ resolved
@@ -65,10 +65,6 @@
 exposure_file = exposure_model.xml
 structural_vulnerability_file = vulnerability_model.xml
 conditional_loss_poes = 0.1, 0.01, 0.02
-<<<<<<< HEAD
 ignore_covs = true
 avg_losses = true
-=======
-avg_losses = true
-ignore_covs = true
->>>>>>> 8214866e
+ignore_covs = true