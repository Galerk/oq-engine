# -*- coding: utf-8 -*-
# vim: tabstop=4 shiftwidth=4 softtabstop=4

# Copyright (c) 2010-2013, GEM Foundation.
#
# OpenQuake is free software: you can redistribute it and/or modify it
# under the terms of the GNU Affero General Public License as published
# by the Free Software Foundation, either version 3 of the License, or
# (at your option) any later version.
#
# OpenQuake is distributed in the hope that it will be useful,
# but WITHOUT ANY WARRANTY; without even the implied warranty of
# MERCHANTABILITY or FITNESS FOR A PARTICULAR PURPOSE.  See the
# GNU General Public License for more details.
#
# You should have received a copy of the GNU Affero General Public License
# along with OpenQuake.  If not, see <http://www.gnu.org/licenses/>.

# Disable:
# - 'Maximum number of public methods for a class'
# - 'Missing docstring' (because of all of the model Meta)
# pylint: disable=R0904,C0111

'''
Model representations of the OpenQuake DB tables.
'''

import collections
import operator
from datetime import datetime


import numpy
from scipy import interpolate

from django.db import transaction, connections
from django.core.exceptions import ObjectDoesNotExist

from django.contrib.gis.db import models as djm
from shapely import wkt

from openquake.hazardlib.imt import from_string
from openquake.hazardlib import source, geo
import openquake.hazardlib.site

from openquake.engine.db import fields
from openquake.engine import writer

# source prefiltering is enabled for #sites <= FILTERING_THRESHOLD
FILTERING_THRESHOLD = 10000

#: Kind of supported curve statistics
STAT_CHOICES = (
    (u'mean', u'Mean'),
    (u'quantile', u'Quantile'))


#: System Reference ID used for geometry objects
DEFAULT_SRID = 4326


VS30_TYPE_CHOICES = (
    (u"measured", u"Value obtained from on-site measurements"),
    (u"inferred", u"Estimated value"),
)

IMT_CHOICES = (
    (u'PGA', u'Peak Ground Acceleration'),
    (u'PGV', u'Peak Ground Velocity'),
    (u'PGD', u'Peak Ground Displacement'),
    (u'SA', u'Spectral Acceleration'),
    (u'IA', u'Arias Intensity'),
    (u'RSD', u'Relative Significant Duration'),
    (u'MMI', u'Modified Mercalli Intensity'),
)

#: Default Loss Curve Resolution used for probabilistic risk calculators
DEFAULT_LOSS_CURVE_RESOLUTION = 50


#: Minimum value for a seed number
MIN_SINT_32 = -(2 ** 31)
#: Maximum value for a seed number
MAX_SINT_32 = (2 ** 31) - 1


#: Kind of supported type of loss outputs
LOSS_TYPES = ["structural", "nonstructural", "fatalities", "contents"]


#: relative tolerance to consider two risk outputs (almost) equal
RISK_RTOL = 0.05


#: absolute tolerance to consider two risk outputs (almost) equal
RISK_ATOL = 0.01

# TODO: these want to be dictionaries
INPUT_TYPE_CHOICES = (
    (u'unknown', u'Unknown'),
    (u'source', u'Source Model'),
    (u'source_model_logic_tree', u'Source Model Logic Tree'),
    (u'gsim_logic_tree', u'Ground Shaking Intensity Model Logic Tree'),
    (u'exposure', u'Exposure'),
    (u'fragility', u'Fragility'),
    (u'site_model', u'Site Model'),
    (u'rupture_model', u'Rupture Model'),

    # vulnerability models
    (u'structural_vulnerability', u'Structural Vulnerability'),
    (u'nonstructural_vulnerability', u'Non Structural Vulnerability'),
    (u'contents_vulnerability', u'Contents Vulnerability'),
    (u'business_interruption_vulnerability',
     u'Business Interruption Vulnerability'),
    (u'occupants_vulnerability', u'Occupants Vulnerability'),
    (u'structural_vulnerability_retrofitted',
     u'Structural Vulnerability Retrofitted'))

VULNERABILITY_TYPE_CHOICES = [choice[0]
                              for choice in INPUT_TYPE_CHOICES
                              if choice[0].endswith('vulnerability')]


#: Hold both a Vulnerability function or a fragility function set and
#: the IMT associated to it
RiskModel = collections.namedtuple(
    'RiskModel',
    'imt vulnerability_function fragility_functions')


def required_imts(risk_models):
    """
    Get all the intensity measure types required by `risk_models`

    A nested dict taxonomy -> loss_type -> `RiskModel` instance

    :returns: a set with all the required imts
    """
    risk_models = sum([d.values() for d in risk_models.values()], [])
    return set([m.imt for m in risk_models])


def loss_types(risk_models):
    return set(sum([d.keys() for d in risk_models.values()], []))


def cost_type(loss_type):
    if loss_type == "fatalities":
        return "occupants"
    else:
        return loss_type


def risk_almost_equal(o1, o2, key=lambda x: x, rtol=RISK_RTOL, atol=RISK_ATOL):
    return numpy.testing.assert_allclose(
        numpy.array(key(o1)), numpy.array(key(o2)), rtol=rtol, atol=atol)


def loss_curve_almost_equal(curve, expected_curve):
    if getattr(curve, 'asset_value', None) == 0.0 and getattr(
            expected_curve, 'asset_value', None) == 0.0:
        return risk_almost_equal(curve.loss_ratios, expected_curve.loss_ratios)
    elif curve.losses[curve.losses > 0].any():
        poes = interpolate.interp1d(
            curve.losses, curve.poes,
            bounds_error=False, fill_value=0)(expected_curve.losses)
    else:
        poes = numpy.zeros(len(expected_curve.poes))

    return risk_almost_equal(poes, expected_curve.poes)


def getcursor(route):
    """Return a cursor from a Django route"""
    return connections[route].cursor()


def order_by_location(queryset):
    """
    Utility function to order a queryset by location. This works even if
    the location is of Geography object (a simple order_by('location') only
    works for Geometry objects).
    """
    return queryset.extra(
        select={'x': 'ST_X(geometry(location))',
                'y': 'ST_Y(geometry(location))'},
        order_by=["x", "y"])


def queryset_iter(queryset, chunk_size):
    """
    Given a QuerySet, split it into smaller queries and yield the result of
    each.

    :param queryset:
        A :class:`django.db.models.query.QuerySet` to iterate over, in chunks
        of ``chunk_size``.
    :param int chunksize:
        Chunk size for iteration over query results. For an unexecuted
        QuerySet, this will result in splitting a (potentially large) query
        into smaller queries.
    """
    offset = 0
    while True:
        chunk = list(queryset[offset:offset + chunk_size].iterator())
        if len(chunk) == 0:
            raise StopIteration
        else:
            yield chunk
            offset += chunk_size


# FIXME (ms): this is needed until we fix SiteCollection in hazardlib;
# the issue is the reset of the depts; we need QA tests for that
class SiteCollection(openquake.hazardlib.site.SiteCollection):
    cache = {}  # hazard_calculation_id -> site_collection

    def __init__(self, sites):
        super(SiteCollection, self).__init__(sites)
        self.sites_dict = dict((s.id, s) for s in sites)

    def subcollection(self, indices):
        """
        :param indices:
            an array of integer identifying the ordinal of the sites
            to select. Sites are ordered by the value of their id field
        :returns:
            `self` if `indices` is None, otherwise, a `SiteCollection`
            holding sites at `indices`
        """
        if indices is None:
            return self
        sites = []
        for i, site in enumerate(self):
            if i in indices:
                sites.append(site)
        return self.__class__(sites)

    def __iter__(self):
        ids = sorted(self.sites_dict)
        for site_id in ids:
            yield self.sites_dict[site_id]

    def get_by_id(self, site_id):
        return self.sites_dict[site_id]

    def __contains__(self, site):
        return site.id in self.sites_dict

## Tables in the 'admin' schema.


class RevisionInfo(djm.Model):
    '''
    Revision information
    '''
    artefact = djm.TextField(unique=True)
    revision = djm.TextField()
    step = djm.IntegerField(default=0)
    last_update = djm.DateTimeField(editable=False, default=datetime.utcnow)

    class Meta:
        db_table = 'admin\".\"revision_info'


## Tables in the 'hzrdi' (Hazard Input) schema.

class SiteModel(djm.Model):
    '''
     A model for site-specific parameters.

    Used in Hazard calculations.
    '''

    job = djm.ForeignKey('OqJob')
    # Average shear wave velocity for top 30 m. Units m/s.
    vs30 = djm.FloatField()
    # 'measured' or 'inferred'. Identifies if vs30 value has been measured or
    # inferred.
    vs30_type = djm.TextField(choices=VS30_TYPE_CHOICES)
    # Depth to shear wave velocity of 1.0 km/s. Units m.
    z1pt0 = djm.FloatField()
    # Depth to shear wave velocity of 2.5 km/s. Units km.
    z2pt5 = djm.FloatField()
    location = djm.PointField(srid=DEFAULT_SRID)

    def __repr__(self):
        return (
            'SiteModel(location="%s", vs30=%s, vs30_type=%s, z1pt0=%s, '
            'z2pt5=%s)'
            % (self.location.wkt, self.vs30, self.vs30_type, self.z1pt0,
               self.z2pt5))

    class Meta:
        db_table = 'hzrdi\".\"site_model'


## Tables in the 'uiapi' schema.

class OqJob(djm.Model):
    '''
    An OpenQuake engine run started by the user
    '''
    user_name = djm.TextField()
    hazard_calculation = djm.OneToOneField('HazardCalculation', null=True)
    risk_calculation = djm.OneToOneField('RiskCalculation', null=True)
    LOG_LEVEL_CHOICES = (
        (u'debug', u'Debug'),
        (u'info', u'Info'),
        (u'progress', u'Progress'),
        (u'warn', u'Warn'),
        (u'error', u'Error'),
        (u'critical', u'Critical'),
    )
    log_level = djm.TextField(choices=LOG_LEVEL_CHOICES, default='progress')
    STATUS_CHOICES = (
        (u'pre_executing', u'Pre-Executing'),
        (u'executing', u'Executing'),
        (u'post_executing', u'Post-Executing'),
        (u'post_processing', u'Post-Processing'),
        (u'export', u'Exporting results'),
        (u'clean_up', u'Cleaning up'),
        (u'complete', u'Complete'),
    )
    status = djm.TextField(choices=STATUS_CHOICES, default='pre_executing')
    oq_version = djm.TextField(null=True, blank=True)
    hazardlib_version = djm.TextField(null=True, blank=True)
    nrml_version = djm.TextField(null=True, blank=True)
    risklib_version = djm.TextField(null=True, blank=True)
    is_running = djm.BooleanField(default=False)
    duration = djm.IntegerField(default=0)
    job_pid = djm.IntegerField(default=0)
    supervisor_pid = djm.IntegerField(default=0)
    last_update = djm.DateTimeField(editable=False, default=datetime.utcnow)

    class Meta:
        db_table = 'uiapi\".\"oq_job'

    @property
    def calculation(self):
        """
        :returns: a calculation object (hazard or risk) depending on
        the type of calculation. Useful in situations (e.g. core
        engine, stats, kvs, progress) where you do not have enough
        context about which kind of calculation is but still you want
        to access the common feature of a Calculation object.
        """
        return self.hazard_calculation or self.risk_calculation


class Performance(djm.Model):
    '''
    Contains performance information about the operations performed by a task
    launched by a job.
    '''
    oq_job = djm.ForeignKey('OqJob')
    task_id = djm.TextField(null=True)
    task = djm.TextField(null=True)
    operation = djm.TextField(null=False)
    start_time = djm.DateTimeField(editable=False)
    duration = djm.FloatField(null=True)
    pymemory = djm.IntegerField(null=True)
    pgmemory = djm.IntegerField(null=True)

    class Meta:
        db_table = 'uiapi\".\"performance'


class JobStats(djm.Model):
    '''
    Capture various statistics about a job.
    '''
    oq_job = djm.ForeignKey('OqJob')
    start_time = djm.DateTimeField(editable=False, default=datetime.utcnow)
    stop_time = djm.DateTimeField(editable=False)
    # The number of total sites in job
    num_sites = djm.IntegerField(null=True)
    # The disk space occupation in bytes
    disk_space = djm.IntegerField(null=True)
    num_sources = fields.IntArrayField(null=True)

    class Meta:
        db_table = 'uiapi\".\"job_stats'


class CNodeStats(djm.Model):
    '''
    Captures the compute node status (changes).
    '''
    oq_job = djm.ForeignKey('OqJob')
    node = djm.TextField(help_text="Compute node name")
    STATUS_CHOICES = (
        (u"up", u"Compute node available"),
        (u"down", u"Compute node unavailable"),
    )
    current_status = djm.TextField(
        choices=STATUS_CHOICES, help_text="Current compute node status")

    # Please note: the time stamps are managed by triggers, no need to set
    # them manually
    current_ts = djm.DateTimeField(editable=False, default=datetime.utcnow)
    previous_ts = djm.DateTimeField(null=True)

    failures = djm.IntegerField(
        help_text="Number of up -> down status changes", default=0)

    class Meta:
        db_table = 'uiapi\".\"cnode_stats'


class HazardCalculation(djm.Model):
    '''
    Parameters needed to run a Hazard job.
    '''
    @classmethod
    def create(cls, **kw):
        _prep_geometry(kw)
        return cls(**kw)

    # Contains the absolute path to the directory containing the job config
    # file.
    base_path = djm.TextField()
    export_dir = djm.TextField(null=True, blank=True)

    #####################
    # General parameters:
    #####################

    # A description for this config profile which is meaningful to a user.
    description = djm.TextField(default='', blank=True)

    CALC_MODE_CHOICES = (
        (u'classical', u'Classical PSHA'),
        (u'event_based', u'Probabilistic Event-Based'),
        (u'disaggregation', u'Disaggregation'),
        (u'scenario', u'Scenario'),
    )
    calculation_mode = djm.TextField(choices=CALC_MODE_CHOICES)
    inputs = fields.PickleField(blank=True)

    # For the calculation geometry, choose either `region` (with
    # `region_grid_spacing`) or `sites`.
    region = djm.PolygonField(srid=DEFAULT_SRID, null=True, blank=True)
    # Discretization parameter for a `region`. Units in degrees.
    region_grid_spacing = djm.FloatField(null=True, blank=True)
    # The points of interest for a calculation.
    sites = djm.MultiPointField(srid=DEFAULT_SRID, null=True, blank=True)

    ########################
    # Logic Tree parameters:
    ########################
    random_seed = djm.IntegerField(null=True, blank=True)
    number_of_logic_tree_samples = djm.IntegerField(null=True, blank=True)

    ###############################################
    # ERF (Earthquake Rupture Forecast) parameters:
    ###############################################
    rupture_mesh_spacing = djm.FloatField(
        help_text=('Rupture mesh spacing (in kilometers) for simple/complex '
                   'fault sources rupture discretization'),
        null=True,
        blank=True,

    )
    width_of_mfd_bin = djm.FloatField(
        help_text=('Truncated Gutenberg-Richter MFD (Magnitude Frequency'
                   'Distribution) bin width'),
        null=True,
        blank=True,
    )
    area_source_discretization = djm.FloatField(
        help_text='Area Source Disretization, in kilometers',
        null=True,
        blank=True,
    )

    ##################
    # Site parameters:
    ##################
    # If there is no `site_model`, these 4 parameters must be specified:
    reference_vs30_value = djm.FloatField(
        help_text='Shear wave velocity in the uppermost 30 m. In m/s.',
        null=True,
        blank=True,
    )
    VS30_TYPE_CHOICES = (
        (u'measured', u'Measured'),
        (u'inferred', u'Inferred'),
    )
    reference_vs30_type = djm.TextField(
        choices=VS30_TYPE_CHOICES,
        null=True,
        blank=True,
    )
    reference_depth_to_2pt5km_per_sec = djm.FloatField(
        help_text='Depth to where shear-wave velocity = 2.5 km/sec. In km.',
        null=True,
        blank=True,
    )
    reference_depth_to_1pt0km_per_sec = djm.FloatField(
        help_text='Depth to where shear-wave velocity = 1.0 km/sec. In m.',
        null=True,
        blank=True,
    )

    #########################
    # Calculation parameters:
    #########################
    investigation_time = djm.FloatField(
        help_text=('Time span (in years) for probability of exceedance '
                   'calculation'),
        null=True,
        blank=True,
    )
    intensity_measure_types_and_levels = fields.DictField(
        help_text=(
            'Dictionary containing for each intensity measure type ("PGA", '
            '"PGV", "PGD", "SA", "IA", "RSD", "MMI"), the list of intensity '
            'measure levels for calculating probability of exceedence'),
        null=True,
        blank=True,
    )
    truncation_level = fields.NullFloatField(
        help_text='Level for ground motion distribution truncation',
        null=True,
        blank=True,
    )
    maximum_distance = djm.FloatField(
        help_text=('Maximum distance (in km) of sources to be considered in '
                   'the probability of exceedance calculation. Sources more '
                   'than this distance away (from the sites of interest) are '
                   'ignored.'),
    )

    ################################
    # Event-Based Calculator params:
    ################################
    intensity_measure_types = fields.CharArrayField(
        help_text=(
            'List of intensity measure types (input for GMF calculation)'),
        null=True,
        blank=True,
    )
    ses_per_logic_tree_path = djm.IntegerField(
        help_text=('Number of Stochastic Event Sets to compute per logic tree'
                   ' branch (enumerated or randomly sampled'),
        null=True,
        blank=True,
    )
    GROUND_MOTION_CORRELATION_MODELS = (
        (u'JB2009', u'Jayaram-Baker 2009'),
    )
    ground_motion_correlation_model = djm.TextField(
        help_text=('Name of the ground correlation model to use in the'
                   ' calculation'),
        null=True,
        blank=True,
        choices=GROUND_MOTION_CORRELATION_MODELS,
    )
    ground_motion_correlation_params = fields.DictField(
        help_text=('Parameters specific to the chosen ground motion'
                   ' correlation model'),
        null=True,
        blank=True,
    )

    ###################################
    # Disaggregation Calculator params:
    ###################################
    mag_bin_width = djm.FloatField(
        help_text=('Width of magnitude bins, which ultimately defines the size'
                   ' of the magnitude dimension of a disaggregation matrix'),
        null=True,
        blank=True,
    )
    distance_bin_width = djm.FloatField(
        help_text=('Width of distance bins, which ultimately defines the size'
                   ' of the distance dimension of a disaggregation matrix'),
        null=True,
        blank=True,
    )
    coordinate_bin_width = djm.FloatField(
        help_text=('Width of coordinate bins, which ultimately defines the'
                   ' size of the longitude and latitude dimensions of a'
                   ' disaggregation matrix'),
        null=True,
        blank=True,
    )
    num_epsilon_bins = djm.IntegerField(
        help_text=('Number of epsilon bins, which defines the size of the'
                   ' epsilon dimension of a disaggregation matrix'),
        null=True,
        blank=True,
    )
    ################################
    # Scenario Calculator params:
    ################################
    gsim = djm.TextField(
        help_text=('Name of the ground shaking intensity model to use in the '
                   'calculation'),
        null=True,
        blank=True,
    )
    number_of_ground_motion_fields = djm.IntegerField(
        null=True,
        blank=True,
    )
    poes_disagg = fields.FloatArrayField(
        help_text=('The probabilities of exceedance for which we interpolate'
                   ' grond motion values from hazard curves. This GMV is used'
                   ' as input for computing disaggregation histograms'),
        null=True,
        blank=True,
    )

    ################################
    # Output/post-processing params:
    ################################
    # Classical params:
    ###################
    mean_hazard_curves = fields.OqNullBooleanField(
        help_text='Compute mean hazard curves',
        null=True,
        blank=True,
    )
    quantile_hazard_curves = fields.FloatArrayField(
        help_text='Compute quantile hazard curves',
        null=True,
        blank=True,
    )
    poes = fields.FloatArrayField(
        help_text=('PoEs (probabilities of exceedence) to be used for '
                   'computing hazard maps and uniform hazard spectra'),
        null=True,
        blank=True,
    )
    hazard_maps = fields.OqNullBooleanField(
        help_text='Compute hazard maps',
        null=True,
        blank=True,
    )
    uniform_hazard_spectra = fields.OqNullBooleanField(
        help_text=('Compute uniform hazard spectra; if true, hazard maps will'
                   ' be computed as well'),
        null=True,
        blank=True,
    )
    export_multi_curves = fields.OqNullBooleanField(
        help_text=('If true hazard curve outputs that groups multiple curves '
                   'in multiple imt will be exported when asked in export '
                   'phase.'))
    # Event-Based params:
    #####################
    ground_motion_fields = fields.OqNullBooleanField(
        help_text=('If true, ground motion fields will be computed (in '
                   'addition to stochastic event sets)'),
        null=True,
        blank=True,
    )
    hazard_curves_from_gmfs = fields.OqNullBooleanField(
        help_text=('If true, ground motion fields will be post-processed into '
                   'hazard curves.'),
        null=True,
        blank=True,
    )

    class Meta:
        db_table = 'uiapi\".\"hazard_calculation'

    # class attributes used as defaults; I am avoiding `__init__`
    # to avoid issues with Django caching mechanism (MS)
    _points_to_compute = None

    @property
    def prefiltered(self):
        """
        Prefiltering is enabled when there are few sites (up to %d)
        """ % FILTERING_THRESHOLD
        return self.maximum_distance and \
            len(self.site_collection) <= FILTERING_THRESHOLD

    @property
    def vulnerability_models(self):
        return [self.inputs[vf_type]
                for vf_type in VULNERABILITY_TYPE_CHOICES
                if vf_type in self.inputs]

    @property
    def site_model(self):
        """
        Get the site model filename for this calculation
        """
        return self.inputs.get('site_model')

    ## TODO: this could be implemented with a view, now that there is
    ## a site table
    def get_closest_site_model_data(self, point):
        """Get the closest available site model data from the database
        for a given site model and :class:`openquake.hazardlib.geo.point.Point`

        :param site:
            :class:`openquake.hazardlib.geo.point.Point` instance.

        :returns:
            The closest :class:`openquake.engine.db.models.SiteModel`
            for the given ``point`` of interest.

            This function uses the PostGIS `ST_Distance_Sphere
            <http://postgis.refractions.net/docs/ST_Distance_Sphere.html>`_
            function to calculate distance.

            If there is no site model data, return `None`.
        """
        query = """
        SELECT
            hzrdi.site_model.*,
            min(ST_Distance_Sphere(location, %s))
                AS min_distance
        FROM hzrdi.site_model
        WHERE job_id = %s
        GROUP BY id
        ORDER BY min_distance
        LIMIT 1;"""

        raw_query_set = SiteModel.objects.raw(
            query, ['SRID=4326; %s' % point.wkt2d, self.oqjob.id]
        )

        site_model_data = list(raw_query_set)

        assert len(site_model_data) <= 1, (
            "This query should return at most 1 record.")

        if len(site_model_data) == 1:
            return site_model_data[0]

    def points_to_compute(self, save_sites=True):
        """
        Generate a :class:`~openquake.hazardlib.geo.mesh.Mesh` of points.
        These points indicate the locations of interest in a hazard
        calculation.

        The mesh can be calculated given a `region` polygon and
        `region_grid_spacing` (the discretization parameter), or from a list of
        `sites`.

        .. note::
            This mesh is cached for efficiency when dealing with large numbers
            of calculation points. If you need to clear the cache and
            recompute, set `_points_to_compute` to `None` and call this method
            again.
        """
        if self._points_to_compute is None:
            if self.pk and 'exposure' in self.inputs:
                assets = self.oqjob.exposuremodel.exposuredata_set.all(
                    ).order_by('asset_ref')

                # the points here must be sorted
                lons, lats = zip(*sorted(set((asset.site.x, asset.site.y)
                                             for asset in assets)))
                # Cache the mesh:
                self._points_to_compute = geo.Mesh(
                    numpy.array(lons), numpy.array(lats), depths=None
                )
            elif self.region and self.region_grid_spacing:
                # assume that the polygon is a single linear ring
                coords = self.region.coords[0]
                points = [geo.Point(*x) for x in coords]
                poly = geo.Polygon(points)
                # Cache the mesh:
                self._points_to_compute = poly.discretize(
                    self.region_grid_spacing
                )
            elif self.sites is not None:
                lons, lats = zip(*self.sites.coords)
                # Cache the mesh:
                self._points_to_compute = geo.Mesh(
                    numpy.array(lons), numpy.array(lats), depths=None
                )
            # store the sites
            if save_sites and self._points_to_compute:
                self.save_sites([(pt.longitude, pt.latitude)
                                 for pt in self._points_to_compute])

        return self._points_to_compute

    @property
    def site_collection(self):
        """
        Create a SiteCollection from a HazardCalculation object.
        First, take all of the points/locations of interest defined by the
        calculation geometry. For each point, do distance queries on the site
        model and get the site parameters which are closest to the point of
        interest. This aggregation of points to the closest site parameters
        is what we store in the `site_collection` field.
        If the computation does not specify a site model the same 4 reference
        site parameters are used for all sites. The sites are ordered by id,
        to ensure reproducibility in tests.
        """
        if self.id in SiteCollection.cache:
            return SiteCollection.cache[self.id]

        hsites = HazardSite.objects.filter(
            hazard_calculation=self).order_by('id')
        if not hsites:
            raise RuntimeError('No sites were imported!')
        # NB: the sites MUST be ordered. The issue is that the disaggregation
        # calculator has a for loop of kind
        # for site in sites:
        #     bin_edge, disagg_matrix = disaggregation(site, ...)
        # the generated ruptures are random if the order of the sites
        # is random, even if the seed is fixed; in particular for some
        # ordering no ruptures are generated and the test
        # qa_tests/hazard/disagg/case_1/test.py fails with a bad
        # error message
        sites = []
        site_model_inp = self.site_model
        for hsite in hsites:
            pt = openquake.hazardlib.geo.point.Point(
                hsite.location.x, hsite.location.y)
            if site_model_inp:
                smd = self.get_closest_site_model_data(pt)
                measured = smd.vs30_type == 'measured'
                vs30 = smd.vs30
                z1pt0 = smd.z1pt0
                z2pt5 = smd.z2pt5
            else:
                vs30 = self.reference_vs30_value
                measured = self.reference_vs30_type == 'measured'
                z1pt0 = self.reference_depth_to_1pt0km_per_sec
                z2pt5 = self.reference_depth_to_2pt5km_per_sec

            sites.append(openquake.hazardlib.site.Site(
                         pt, vs30, measured, z1pt0, z2pt5, hsite.id))

        sc = SiteCollection.cache[self.id] = SiteCollection(sites)
        return sc

    def get_imts(self):
        """
        Returns intensity mesure types or
        intensity mesure types with levels.
        """

        return (self.intensity_measure_types or
                self.intensity_measure_types_and_levels.keys())

    def save_sites(self, coordinates):
        """
        Save all the gives sites on the hzrdi.hazard_site table.
        :param coordinates: a sequence of (lon, lat) pairs
        :returns: the ids of the inserted HazardSite instances
        """
        sites = [HazardSite(hazard_calculation=self,
                            location='POINT(%s %s)' % coord)
                 for coord in coordinates]
        return writer.CacheInserter.saveall(sites)

    def total_investigation_time(self):
        """
        Helper method to compute the total investigation time for a
        complete set of stochastic event sets for all realizations.
        """
        if self.number_of_logic_tree_samples > 0:
            # The calculation is set to do Monte-Carlo sampling of logic trees
            # The number of logic tree realizations is specified explicitly in
            # job configuration.
            n_lt_realizations = self.number_of_logic_tree_samples
        else:
            # The calculation is set do end-branch enumeration of all logic
            # tree paths
            # We can get the number of logic tree realizations by counting
            # initialized lt_realization records.
            n_lt_realizations = LtRealization.objects.filter(
                hazard_calculation=self).count()

        investigation_time = (self.investigation_time
                              * self.ses_per_logic_tree_path
                              * n_lt_realizations)

        return investigation_time

    def sites_affected_by(self, src):
        """
        If the maximum_distance is set and the prefiltering is on,
        i.e. if the computation involves only few (<=%d) sites,
        return the filtered subset of the site collection, otherwise
        return the whole connection. NB: this method returns `None`
        if the filtering does not find any site close to the source.

        :param src: the source object used for the filtering
        """ % FILTERING_THRESHOLD
        if self.prefiltered:
            return src.filter_sites_by_distance_to_source(
                self.maximum_distance, self.site_collection)
        return self.site_collection


class RiskCalculation(djm.Model):
    '''
    Parameters needed to run a Risk job.
    '''
    @classmethod
    def create(cls, **kw):
        _prep_geometry(kw)
        return cls(**kw)

    #: Default maximum asset-hazard distance in km
    DEFAULT_MAXIMUM_DISTANCE = 5

    # Contains the absolute path to the directory containing the job config
    # file.
    base_path = djm.TextField()
    export_dir = djm.TextField(null=True, blank=True)

    #####################
    # General parameters:
    #####################

    # A description for this config profile which is meaningful to a user.
    description = djm.TextField(default='', blank=True)

    CALC_MODE_CHOICES = (
        (u'classical', u'Classical PSHA'),
        (u'classical_bcr', u'Classical BCR'),
        (u'event_based', u'Probabilistic Event-Based'),
        (u'scenario', u'Scenario'),
        (u'scenario_damage', u'Scenario Damage'),
        (u'event_based_bcr', u'Probabilistic Event-Based BCR'),
    )
    calculation_mode = djm.TextField(choices=CALC_MODE_CHOICES)
    inputs = fields.PickleField(blank=True)
    region_constraint = djm.PolygonField(
        srid=DEFAULT_SRID, null=True, blank=True)

    preloaded_exposure_model = djm.ForeignKey(
        'ExposureModel', null=True, blank=True)

    # the maximum distance for an hazard value with the corresponding
    # asset. Expressed in kilometers
    maximum_distance = djm.FloatField(
        null=True, blank=True, default=DEFAULT_MAXIMUM_DISTANCE)
    # the hazard output (it can point to an HazardCurvem, to a
    # Gmf or to a SES collection) used by the risk calculation
    hazard_output = djm.ForeignKey("Output", null=True, blank=True)

    # the HazardCalculation object used by the risk calculation when
    # each individual Output (i.e. each hazard logic tree realization)
    # is considered
    hazard_calculation = djm.ForeignKey("HazardCalculation",
                                        null=True, blank=True)

    risk_investigation_time = djm.FloatField(
        help_text=('Override the time span (in years) with which the '
                   'hazard has been computed.'),
        null=True,
        blank=True,
    )

    # A seed used to generate random values to be applied to
    # vulnerability functions
    master_seed = djm.IntegerField(null=True, blank=True)

    ####################################################
    # For calculators that output (conditional) loss map
    ####################################################
    conditional_loss_poes = fields.FloatArrayField(null=True, blank=True)

    ####################################################
    # For calculators that output statistical results
    ####################################################
    quantile_loss_curves = fields.FloatArrayField(
        help_text='List of quantiles for computing quantile outputs',
        null=True,
        blank=True)

    taxonomies_from_model = fields.OqNullBooleanField(
        help_text='if true calculation only consider the taxonomies in '
        'the fragility model', null=True, blank=True)

    ##################################
    # Probabilistic shared parameters
    ##################################
    # 0 == uncorrelated, 1 == perfect correlation by taxonomy
    asset_correlation = djm.FloatField(null=True, blank=True, default=0)

    #######################
    # Classical parameters:
    #######################
    lrem_steps_per_interval = djm.IntegerField(null=True, blank=True)

    poes_disagg = fields.FloatArrayField(
        null=True, blank=True,
        help_text='The probability of exceedance used to interpolate '
                  'loss curves for disaggregation purposes')

    #########################
    # Event-Based parameters:
    #########################
    loss_curve_resolution = djm.IntegerField(
        null=False, blank=True, default=DEFAULT_LOSS_CURVE_RESOLUTION)
    insured_losses = djm.NullBooleanField(null=True, blank=True, default=False)

    # The points of interest for disaggregation
    sites_disagg = djm.MultiPointField(
        srid=DEFAULT_SRID, null=True, blank=True)

    mag_bin_width = djm.FloatField(
        help_text=('Width of magnitude bins'),
        null=True,
        blank=True,
    )
    distance_bin_width = djm.FloatField(
        help_text=('Width of distance bins'),
        null=True,
        blank=True,
    )
    coordinate_bin_width = djm.FloatField(
        help_text=('Width of coordinate bins'),
        null=True,
        blank=True,
    )

    ######################################
    # BCR (Benefit-Cost Ratio) parameters:
    ######################################
    interest_rate = djm.FloatField(null=True, blank=True)
    asset_life_expectancy = djm.FloatField(null=True, blank=True)

    ######################################
    # Scenario parameters:
    ######################################
    time_event = fields.NullTextField()

    class Meta:
        db_table = 'uiapi\".\"risk_calculation'

    def get_hazard_calculation(self):
        """
        Get the hazard calculation associated with the hazard output used as an
        input to this risk calculation.

        :returns:
            :class:`HazardCalculation` instance.
        """
        try:
            hcalc = (self.hazard_calculation or
                     self.hazard_output.oq_job.hazard_calculation)
        except ObjectDoesNotExist:
            raise RuntimeError("The provided hazard does not exist")
        return hcalc

    def hazard_outputs(self):
        """
        Returns the list of hazard outputs to be considered. Apply
        `filters` to the default queryset
        """

        if self.hazard_output:
            return [self.hazard_output]
        elif self.hazard_calculation:
            if self.calculation_mode in ["classical", "classical_bcr"]:
                filters = dict(output_type='hazard_curve_multi',
                               hazard_curve__lt_realization__isnull=False)
            elif self.calculation_mode in ["event_based", "event_based_bcr"]:
                if self.hazard_calculation.ground_motion_fields:
                    filters = dict(output_type='gmf',
                                   gmf__lt_realization__isnull=False)
                else:
                    filters = dict(output_type='ses')
            elif self.calculation_mode in ['scenario', 'scenario_damage']:
                filters = dict(output_type='gmf_scenario')
            else:
                raise NotImplementedError

            return self.hazard_calculation.oqjob.output_set.filter(
                **filters).order_by('id')
        else:
            raise RuntimeError("Neither hazard calculation "
                               "neither a hazard output has been provided")

    @property
    def best_maximum_distance(self):
        """
        Get the asset-hazard maximum distance (in km) to be used in
        hazard getters.

        :returns:
            The minimum between the maximum distance provided by the user (if
            not given, `DEFAULT_MAXIMUM_DISTANCE` is used as default) and the
            step (if exists) used by the hazard calculation.
        """
        dist = self.maximum_distance

        if dist is None:
            dist = self.DEFAULT_MAXIMUM_DISTANCE

        hc = self.get_hazard_calculation()
        if hc.sites is None and hc.region_grid_spacing is not None:
            dist = min(dist, hc.region_grid_spacing * numpy.sqrt(2) / 2)

        # if we are computing hazard at exact location we set the
        # maximum_distance to a very small number in order to help the
        # query to find the results.
        if 'exposure' in hc.inputs:
            dist = 0.001
        return dist

    @property
    def is_bcr(self):
        return self.calculation_mode in ['classical_bcr', 'event_based_bcr']

    @property
    def exposure_model(self):
        return self.preloaded_exposure_model or self.oqjob.exposuremodel

    def vulnerability_inputs(self, retrofitted):
        for loss_type in LOSS_TYPES:
            ctype = cost_type(loss_type)

            vulnerability_input = self.vulnerability_input(ctype, retrofitted)
            if vulnerability_input is not None:
                yield vulnerability_input, loss_type

    def vulnerability_input(self, ctype, retrofitted=False):
        if retrofitted:
            input_type = "%s_vulnerability_retrofitted" % ctype
        else:
            input_type = "%s_vulnerability" % ctype

        return self.inputs.get(input_type)

    @property
    def investigation_time(self):
        return (self.risk_investigation_time or
                self.get_hazard_calculation().investigation_time)


def _prep_geometry(kwargs):
    """
    Helper function to convert geometry specified in a job config file to WKT,
    so that it can save to the database in a geometry field.

    :param dict kwargs:
        `dict` representing some keyword arguments, which may contain geometry
        definitions in some sort of string or list form

    :returns:
        The modified ``kwargs``, with WKT to replace the input geometry
        definitions.
    """
    # If geometries were specified as string lists of coords,
    # convert them to WKT before doing anything else.
    for field, wkt_fmt in (('sites', 'MULTIPOINT(%s)'),
                           ('sites_disagg', 'MULTIPOINT(%s)'),
                           ('region', 'POLYGON((%s))'),
                           ('region_constraint', 'POLYGON((%s))')):
        if field in kwargs:
            geom = kwargs[field]
            if geom is None:
                continue
            try:
                wkt.loads(geom)
                # if this succeeds, we know the wkt is at least valid
                # we don't know the geometry type though; we'll leave that
                # to subsequent validation
            except wkt.ReadingError:
                try:
                    coords = [
                        float(x) for x in fields.ARRAY_RE.split(geom)
                    ]
                except ValueError:
                    raise ValueError(
                        'Could not coerce `str` to a list of `float`s'
                    )
                else:
                    if not len(coords) % 2 == 0:
                        raise ValueError(
                            'Got an odd number of coordinate values'
                        )
                    else:
                        # Construct WKT from the coords
                        # NOTE: ordering is expected to be lon,lat
                        points = ['%s %s' % (coords[i], coords[i + 1])
                                  for i in xrange(0, len(coords), 2)]
                        # if this is the region, close the linear polygon
                        # ring by appending the first coord to the end
                        if field in ('region', 'region_constraint'):
                            points.append(points[0])
                        # update the field
                        kwargs[field] = wkt_fmt % ', '.join(points)

    # return the (possbily) modified kwargs
    return kwargs


class OutputManager(djm.Manager):
    """
    Manager class to filter and create Output objects
    """
    def create_output(self, job, display_name, output_type):
        """
        Create an output for the given `job`, `display_name` and
        `output_type` (default to hazard_curve)
        """
        return self.create(oq_job=job,
                           display_name=display_name,
                           output_type=output_type)


class Output(djm.Model):
    '''
    A single artifact which is a result of an OpenQuake job.
    The data may reside in a file or in the database.
    '''

    #: Metadata of hazard outputs used by risk calculation. See
    #: `hazard_metadata` property for more details
    HazardMetadata = collections.namedtuple(
        'hazard_metadata',
        'investigation_time statistics quantile sm_path gsim_path')

    #: Hold the full paths in the model trees of ground shaking
    #: intensity models and of source models, respectively.
    LogicTreePath = collections.namedtuple(
        'logic_tree_path',
        'gsim_path sm_path')

    #: Hold the statistical params (statistics, quantile).
    StatisticalParams = collections.namedtuple(
        'statistical_params',
        'statistics quantile')

    oq_job = djm.ForeignKey('OqJob', null=False)

    display_name = djm.TextField()

    HAZARD_OUTPUT_TYPE_CHOICES = (
        (u'disagg_matrix', u'Disaggregation Matrix'),
        (u'gmf', u'Ground Motion Field'),
        (u'gmf_scenario', u'Ground Motion Field'),
        (u'hazard_curve', u'Hazard Curve'),
        (u'hazard_curve_multi', u'Hazard Curve (multiple imts)'),
        (u'hazard_map', u'Hazard Map'),
        (u'ses', u'Stochastic Event Set'),
        (u'uh_spectra', u'Uniform Hazard Spectra'),
    )

    RISK_OUTPUT_TYPE_CHOICES = (
        (u'agg_loss_curve', u'Aggregate Loss Curve'),
        (u'aggregate_loss', u'Aggregate Losses'),
        (u'bcr_distribution', u'Benefit-cost ratio distribution'),
        (u'collapse_map', u'Collapse Map Distribution'),
        (u'dmg_dist_per_asset', u'Damage Distribution Per Asset'),
        (u'dmg_dist_per_taxonomy', u'Damage Distribution Per Taxonomy'),
        (u'dmg_dist_total', u'Total Damage Distribution'),
        (u'event_loss', u'Event Loss Table'),
        (u'loss_curve', u'Loss Curve'),
        (u'event_loss_curve', u'Loss Curve'),
        (u'loss_fraction', u'Loss fractions'),
        (u'loss_map', u'Loss Map'),
    )

    output_type = djm.TextField(
        choices=HAZARD_OUTPUT_TYPE_CHOICES + RISK_OUTPUT_TYPE_CHOICES)
    last_update = djm.DateTimeField(editable=False, default=datetime.utcnow)

    objects = OutputManager()

    def __str__(self):
        return "%d||%s||%s" % (self.id, self.output_type, self.display_name)

    class Meta:
        db_table = 'uiapi\".\"output'

    def is_hazard_curve(self):
        return self.output_type in ['hazard_curve', 'hazard_curve_multi']

    @property
    def output_container(self):
        """
        :returns: the output container associated with this output
        """

        # FIXME(lp). Remove the following outstanding exceptions
        if self.output_type in ['agg_loss_curve', 'event_loss_curve']:
            return self.loss_curve
        elif self.output_type == 'hazard_curve_multi':
            return self.hazard_curve
        elif self.output_type == 'gmf_scenario':
            return self.gmf
        return getattr(self, self.output_type)

    @property
    def lt_realization_paths(self):
        """
        :returns: an instance of `LogicTreePath` the output is
        associated with. When the output is not associated with any
        logic tree branch then it returns a LogicTreePath namedtuple
        with a couple of None.
        """
        hazard_output_types = [el[0] for el in self.HAZARD_OUTPUT_TYPE_CHOICES]
        risk_output_types = [el[0] for el in self.RISK_OUTPUT_TYPE_CHOICES]
        container = self.output_container

        if self.output_type in hazard_output_types:
            rlz = getattr(container, 'lt_realization_id', None)
            if rlz is not None:
                return self.LogicTreePath(
                    tuple(container.lt_realization.gsim_lt_path),
                    tuple(container.lt_realization.sm_lt_path))
            else:
                return self.LogicTreePath(None, None)
        elif self.output_type in risk_output_types:
            if getattr(container, 'hazard_output_id', None):
                return container.hazard_output.lt_realization_paths
            else:
                return self.LogicTreePath(None, None)

        raise RuntimeError("unexpected output type %s" % self.output_type)

    @property
    def statistical_params(self):
        """
        :returns: an instance of `StatisticalParams` the output is
        associated with
        """
        if getattr(self.output_container, 'statistics', None) is not None:
            return self.StatisticalParams(self.output_container.statistics,
                                          self.output_container.quantile)
        elif getattr(
                self.output_container, 'hazard_output_id', None) is not None:
            return self.output_container.hazard_output.statistical_params
        else:
            return self.StatisticalParams(None, None)

    @property
    def hazard_metadata(self):
        """
        Given an Output produced by a risk calculation it returns the
        corresponding hazard metadata.

        :returns:
            A `namedtuple` with the following attributes::

                * investigation_time: the hazard investigation time (float)
                * statistics: the kind of hazard statistics (None, "mean" or
                  "quantile")
                * quantile: quantile value (when `statistics` is "quantile")
                * sm_path: a list representing the source model path
                * gsim_path: a list representing the gsim logic tree path

        """
        investigation_time = self.oq_job\
                                 .risk_calculation\
                                 .get_hazard_calculation()\
                                 .investigation_time

        statistics, quantile = self.statistical_params
        gsim_lt_path, sm_lt_path = self.lt_realization_paths

        return self.HazardMetadata(investigation_time,
                                   statistics, quantile,
                                   sm_lt_path, gsim_lt_path)


## Tables in the 'hzrdr' schema.


class HazardMap(djm.Model):
    '''
    Hazard Map header (information which pertains to entire map)
    '''
    output = djm.OneToOneField('Output', related_name="hazard_map")
    # FK only required for non-statistical results (i.e., mean or quantile
    # curves).
    lt_realization = djm.ForeignKey('LtRealization', null=True)
    investigation_time = djm.FloatField()
    imt = djm.TextField(choices=IMT_CHOICES)
    statistics = djm.TextField(null=True, choices=STAT_CHOICES)
    quantile = djm.FloatField(null=True)
    sa_period = djm.FloatField(null=True)
    sa_damping = djm.FloatField(null=True)
    poe = djm.FloatField()
    # lons, lats, and imls are stored as numpy arrays with a uniform size and
    # shape
    lons = fields.FloatArrayField()
    lats = fields.FloatArrayField()
    imls = fields.FloatArrayField()

    class Meta:
        db_table = 'hzrdr\".\"hazard_map'

    def __str__(self):
        return (
            'HazardMap(poe=%(poe)s, imt=%(imt)s, sa_period=%(sa_period)s, '
            'statistics=%(statistics)s, quantile=%(quantile)s)'
        ) % self.__dict__

    def __repr__(self):
        return self.__str__()


class HazardCurve(djm.Model):
    '''
    Hazard Curve header information
    '''
    output = djm.OneToOneField(
        'Output', null=True, related_name="hazard_curve")
    # FK only required for non-statistical results (i.e., mean or quantile
    # curves).
    lt_realization = djm.ForeignKey('LtRealization', null=True)
    investigation_time = djm.FloatField()
    imt = djm.TextField(choices=IMT_CHOICES, default=None, blank=True)
    imls = fields.FloatArrayField()
    STAT_CHOICES = (
        (u'mean', u'Mean'),
        (u'quantile', u'Quantile'),
    )
    statistics = djm.TextField(null=True, choices=STAT_CHOICES)
    quantile = djm.FloatField(null=True)
    sa_period = djm.FloatField(null=True)
    sa_damping = djm.FloatField(null=True)

    class Meta:
        db_table = 'hzrdr\".\"hazard_curve'

    @property
    def imt_long(self):
        """
        :returns: a string representing the imt associated with the
        curve (if any) in the long form, e.g. SA(0.01)
        """
        if self.imt:
            if self.imt == "SA":
                return "%s(%s)" % (self.imt, self.sa_damping)
            else:
                return self.imt

    def __iter__(self):
        assert self.output.output_type == 'hazard_curve_multi'

        siblings = self.__class__.objects.filter(
            output__oq_job=self.output.oq_job,
            output__output_type='hazard_curve')

        if not self.statistics:
            return iter(siblings.filter(lt_realization__isnull=False))
        elif self.quantile:
            return iter(
                siblings.filter(statistics="quantile", quantile=self.quantile))
        else:
            return iter(siblings.filter(statistics="mean"))


class HazardCurveDataManager(djm.GeoManager):
    """
    Manager class to filter and create HazardCurveData objects
    """

    def all_curves_for_imt(self, job, imt, sa_period, sa_damping):
        """
        Helper function for creating a :class:`django.db.models.query.QuerySet`
        for selecting all curves from all realizations for a given ``job_id``
        and ``imt``.

        :param job:
            An :class:`openquake.engine.db.models.OqJob` instance.
        :param str imt:
            Intensity measure type.
        :param sa_period:
            Spectral Acceleration period value. Only relevant if the ``imt`` is
            "SA".
        :param sa_damping:
            Spectrail Acceleration damping value. Only relevant if the ``imt``
            is "SA".
        """
        return self.filter(hazard_curve__output__oq_job=job,
                           hazard_curve__imt=imt,
                           hazard_curve__sa_period=sa_period,
                           hazard_curve__sa_damping=sa_damping,
                           # We only want curves associated with a logic tree
                           # realization (and not statistical aggregates):
                           hazard_curve__lt_realization__isnull=False)

    def all_curves_simple(self, filter_args=None, order_by='id'):
        """
        Get all :class:`HazardCurveData` records matching `filter_args` and
        return the results in a simple, lean format: a sequence of (x, y, poes)
        triples, where x and y are longitude and latitude of the `location`.

        For querying large sets of hazard curve data, this is a rather lean
        and efficient method for getting the results.

        :param dict filter_args:
            Optional. Dictionary of filter arguments to apply to the query.
        :param str order_by:
            Defaults to the primary key ('id'). Field by which to order
            results. Currently, only one `ORDER BY` field is supported.
        """
        if filter_args is None:
            filter_args = dict()

        return self\
            .filter(**filter_args)\
            .order_by(order_by)\
            .extra(select={'x': 'ST_X(location)', 'y': 'ST_Y(location)'})\
            .values_list('x', 'y', 'poes')\
            .iterator()


class HazardCurveData(djm.Model):
    '''
    Hazard Curve data

    Contains an list of PoE (Probability of Exceedance)
    values and the geographical point associated with the curve
    '''
    hazard_curve = djm.ForeignKey('HazardCurve')
    poes = fields.FloatArrayField()
    location = djm.PointField(srid=DEFAULT_SRID)
    # weight can be null/None if the weight is implicit:
    weight = djm.DecimalField(decimal_places=100, max_digits=101, null=True)

    objects = HazardCurveDataManager()

    class Meta:
        db_table = 'hzrdr\".\"hazard_curve_data'


class SESCollection(djm.Model):
    """
    Stochastic Event Set Collection: A container for 1 or more Stochastic Event
    Sets for a given logic tree realization.

    See also :class:`SES` and :class:`SESRupture`.
    """
    output = djm.OneToOneField('Output', related_name="ses")
    lt_realization_ids = fields.IntArrayField(null=False)
    ordinal = djm.IntegerField(null=False)

    class Meta:
        db_table = 'hzrdr\".\"ses_collection'
        ordering = ['ordinal']

    def __iter__(self):
        """
        Iterator for walking through all child :class:`SES` objects.
        """
        return SES.objects.filter(ses_collection=self.id).order_by('ordinal') \
            .iterator()

    @property
    def sm_lt_path(self):
        """
        The source model logic tree path corresponding to the collection
        """
        # all lt_realization_ids correspond to the same sm_lt_path
        return LtRealization.objects.get(
            pk=self.lt_realization_ids[0]).sm_lt_path

    @property
    def weight(self):
        """
        The logic tree weight corresponding to the collection
        """
        weights = [LtRealization.objects.get(pk=rlz_id).weight
                   for rlz_id in self.lt_realization_ids]
        if all(w is None for w in weights):
            return None
        else:
            return sum(weights)


class SES(djm.Model):
    """
    Stochastic Event Set: A container for 1 or more ruptures associated with a
    specific investigation time span.

    See also :class:`SESRupture`.
    """
    ses_collection = djm.ForeignKey('SESCollection')
    investigation_time = djm.FloatField()
    # Order number of this Stochastic Event Set in a series of SESs
    # (for a given logic tree realization).
    ordinal = djm.IntegerField(null=True)

    class Meta:
        db_table = 'hzrdr\".\"ses'
        ordering = ['ordinal']

    def __iter__(self):
        """
        Iterator for walking through all child :class:`SESRupture` objects.
        """
        return SESRupture.objects.filter(ses=self.id).order_by('tag') \
            .iterator()


def is_from_fault_source(rupture):
    """
    If True, this rupture was generated from a simple/complex fault
    source. If False, this rupture was generated from a point/area source.
    """
    typology = rupture.source_typology
    is_char = typology is source.CharacteristicFaultSource
    is_complex_or_simple = typology in (
        source.ComplexFaultSource,
        source.SimpleFaultSource)
    is_complex_or_simple_surface = isinstance(
        rupture.surface, (geo.ComplexFaultSurface,
                          geo.SimpleFaultSurface))
    return is_complex_or_simple or (
        is_char and is_complex_or_simple_surface)


def is_multi_surface(rupture):
    typology = rupture.source_typology
    is_char = typology is source.CharacteristicFaultSource
    is_multi_sur = isinstance(rupture.surface, geo.MultiSurface)
    return is_char and is_multi_sur


def get_geom(rupture, is_from_fault_source, is_multi_surface):
    """
    The following fields can be interpreted different ways,
    depending on the value of `is_from_fault_source`. If
    `is_from_fault_source` is True, each of these fields should
    contain a 2D numpy array (all of the same shape). Each triple
    of (lon, lat, depth) for a given index represents the node of
    a rectangular mesh. If `is_from_fault_source` is False, each
    of these fields should contain a sequence (tuple, list, or
    numpy array, for example) of 4 values. In order, the triples
    of (lon, lat, depth) represent top left, top right, bottom
    left, and bottom right corners of the the rupture's planar
    surface. Update: There is now a third case. If the rupture
    originated from a characteristic fault source with a
    multi-planar-surface geometry, `lons`, `lats`, and `depths`
    will contain one or more sets of 4 points, similar to how
    planar surface geometry is stored (see above).
    """
    if is_from_fault_source:
        # for simple and complex fault sources,
        # rupture surface geometry is represented by a mesh
        surf_mesh = rupture.surface.get_mesh()
        lons = surf_mesh.lons
        lats = surf_mesh.lats
        depths = surf_mesh.depths
    else:
        if is_multi_surface:
            # `list` of
            # openquake.hazardlib.geo.surface.planar.PlanarSurface
            # objects:
            surfaces = rupture.surface.surfaces

            # lons, lats, and depths are arrays with len == 4*N,
            # where N is the number of surfaces in the
            # multisurface for each `corner_*`, the ordering is:
            #   - top left
            #   - top right
            #   - bottom left
            #   - bottom right
            lons = numpy.concatenate([x.corner_lons for x in surfaces])
            lats = numpy.concatenate([x.corner_lats for x in surfaces])
            depths = numpy.concatenate([x.corner_depths for x in surfaces])
        else:
            # For area or point source,
            # rupture geometry is represented by a planar surface,
            # defined by 3D corner points
            surface = rupture.surface
            lons = numpy.zeros((4))
            lats = numpy.zeros((4))
            depths = numpy.zeros((4))

            # NOTE: It is important to maintain the order of these
            # corner points. TODO: check the ordering
            for i, corner in enumerate((surface.top_left,
                                        surface.top_right,
                                        surface.bottom_left,
                                        surface.bottom_right)):
                lons[i] = corner.longitude
                lats[i] = corner.latitude
                depths[i] = corner.depth
    return lons, lats, depths


class ProbabilisticRupture(djm.Model):
    """
    A rupture as part of a Stochastic Event Set Collection.
    """
    ses_collection = djm.ForeignKey('SESCollection')
    magnitude = djm.FloatField(null=False)
    hypocenter = djm.PointField(srid=DEFAULT_SRID)
    strike = djm.FloatField(null=False)
    dip = djm.FloatField(null=False)
    rake = djm.FloatField(null=False)
    tectonic_region_type = djm.TextField(null=False)
    is_from_fault_source = djm.NullBooleanField(null=False)
    is_multi_surface = djm.NullBooleanField(null=False)
    lons = fields.PickleField(null=False)
    lats = fields.PickleField(null=False)
    depths = fields.PickleField(null=False)
    surface = fields.PickleField(null=False)

    class Meta:
        db_table = 'hzrdr\".\"probabilistic_rupture'

    @classmethod
    def new(cls, rupture, ses_collection):
        """
        Create a ProbabilisticRupture object.

        :param rupture:
            a hazardlib rupture
        :param ses_collection:
            a Stochastic Event Set Collection object
        """
        iffs = is_from_fault_source(rupture)
        ims = is_multi_surface(rupture)
        lons, lats, depths = get_geom(rupture, iffs, ims)
        return cls(
            ses_collection=ses_collection,
            magnitude=rupture.mag,
            strike=rupture.surface.get_strike(),
            dip=rupture.surface.get_dip(),
            rake=rupture.rake,
            tectonic_region_type=rupture.tectonic_region_type,
            is_from_fault_source=iffs,
            is_multi_surface=ims,
            lons=lons,
            lats=lats,
            depths=depths,
<<<<<<< HEAD
=======
            surface=rupture.surface,
            tag='smlt=%02d|ses=%04d|src=%s|occ=%02d'
            % (ses.ses_collection.ordinal, ses.ordinal, source_id, occ),
>>>>>>> 783bb096
            hypocenter=rupture.hypocenter.wkt2d,
            )

    def _validate_planar_surface(self):
        """
        A rupture's planar surface (existing only in the case of ruptures from
        area/point sources) may only consist of 4 points (top left, top right,
        bottom right, and bottom left corners, in that order).

        If the surface is not valid, a :exc:`ValueError` is raised.

        This should only be used if `is_from_fault_source` is `False`.
        """
        if not (4 == len(self.lons) == len(self.lats) == len(self.depths)):
            raise ValueError(
                "Incorrect number of points; there should be exactly 4")

    @property
    def top_left_corner(self):
        if not (self.is_from_fault_source or self.is_multi_surface):
            self._validate_planar_surface()
            return self.lons[0], self.lats[0], self.depths[0]
        return None

    @property
    def top_right_corner(self):
        if not (self.is_from_fault_source or self.is_multi_surface):
            self._validate_planar_surface()
            return self.lons[1], self.lats[1], self.depths[1]
        return None

    @property
    def bottom_left_corner(self):
        if not (self.is_from_fault_source or self.is_multi_surface):
            self._validate_planar_surface()
            return self.lons[2], self.lats[2], self.depths[2]
        return None

    @property
    def bottom_right_corner(self):
        if not (self.is_from_fault_source or self.is_multi_surface):
            self._validate_planar_surface()
            return self.lons[3], self.lats[3], self.depths[3]
        return None


class SESRupture(djm.Model):
    """
    A rupture as part of a Stochastic Event Set.
    """
    rupture = djm.ForeignKey('ProbabilisticRupture')
    ses = djm.ForeignKey('SES')
    tag = djm.TextField(null=False)
    seed = djm.IntegerField(null=False)

    class Meta:
        db_table = 'hzrdr\".\"ses_rupture'
        ordering = ['tag']

    @classmethod
    def new(cls, prob_rupture, ses, source_id, occ, seed):
        tag = 'smlt=%02d|ses=%04d|src=%s|occ=%02d' % (
            ses.ses_collection.ordinal, ses.ordinal, source_id, occ)
        return cls(rupture=prob_rupture, ses=ses, tag=tag, seed=seed)


class _Point(object):
    def __init__(self, x, y):
        self.x = x
        self.y = y


class Gmf(djm.Model):
    """
    A collection of ground motion field (GMF) sets for a given logic tree
    realization.
    """
    output = djm.OneToOneField('Output', related_name="gmf")
    lt_realization = djm.ForeignKey('LtRealization', null=False)

    class Meta:
        db_table = 'hzrdr\".\"gmf'

    # this part is tested in models_test:GmfsPerSesTestCase
    def __iter__(self):
        """
        Get the ground motion fields per SES ("GMF set") for
        the XML export. Each "GMF set" should:

            * have an `investigation_time` attribute
            * have an `stochastic_event_set_id` attribute
            * be iterable, yielding a sequence of "GMF" objects

            Each "GMF" object should:

            * have an `imt` attribute
            * have an `sa_period` attribute (only if `imt` is 'SA')
            * have an `sa_damping` attribute (only if `imt` is 'SA')
            * have a `rupture_id` attribute (to indicate which rupture
              contributed to this gmf)
            * be iterable, yielding a sequence of "GMF node" objects

            Each "GMF node" object should have:

            * a `gmv` attribute (to indicate the ground motion value
            * `lon` and `lat` attributes (to indicate the geographical location
              of the ground motion field)

        If a SES does not generate any GMF, it is ignored.
        """
        hc = self.output.oq_job.hazard_calculation
        for ses in SES.objects.filter(
                ses_collection__output__oq_job=self.output.oq_job):
            query = """
        SELECT imt, sa_period, sa_damping, tag,
               array_agg(gmv) AS gmvs,
               array_agg(ST_X(location::geometry)) AS xs,
               array_agg(ST_Y(location::geometry)) AS ys
        FROM (SELECT imt, sa_period, sa_damping,
             unnest(rupture_ids) as rupture_id, location, unnest(gmvs) AS gmv
           FROM hzrdr.gmf_data, hzrdi.hazard_site
           WHERE site_id = hzrdi.hazard_site.id AND hazard_calculation_id=%s
           AND gmf_id=%d) AS x, hzrdr.ses_rupture AS y
        WHERE x.rupture_id = y.id AND y.ses_id=%d
        GROUP BY imt, sa_period, sa_damping, tag
        ORDER BY imt, sa_period, sa_damping, tag;
        """ % (hc.id, self.id, ses.id)
            with transaction.commit_on_success(using='job_init'):
                curs = getcursor('job_init')
                curs.execute(query)
            # a set of GMFs generate by the same SES, one per rupture
            gmfset = []
            for imt, sa_period, sa_damping, rupture_tag, gmvs, xs, ys in curs:
                # using a generator here saves a lot of memory
                nodes = (_GroundMotionFieldNode(gmv, _Point(x, y))
                         for gmv, x, y in zip(gmvs, xs, ys))
                gmfset.append(
                    _GroundMotionField(
                        imt, sa_period, sa_damping, rupture_tag, nodes))
            if gmfset:
                yield GmfSet(ses, gmfset)


class GmfSet(object):
    """
    Small wrapper around the list of Gmf objects associated to the given SES.
    """
    def __init__(self, ses, gmfset):
        self.ses = ses
        self.gmfset = gmfset
        self.investigation_time = ses.investigation_time
        self.stochastic_event_set_id = ses.ordinal

    def __iter__(self):
        return iter(self.gmfset)

    def __str__(self):
        return (
            'GMFsPerSES(investigation_time=%f, '
            'stochastic_event_set_id=%s,\n%s)' % (
                self.ses.investigation_time,
                self.ses.ordinal, '\n'.join(str(g) for g in self.gmfset)))


class _GroundMotionField(object):
    """
    The Ground Motion Field generated by the given rupture
    """
    def __init__(self, imt, sa_period, sa_damping, rupture_id, gmf_nodes):
        self.imt = imt
        self.sa_period = sa_period
        self.sa_damping = sa_damping
        self.rupture_id = rupture_id
        self.gmf_nodes = gmf_nodes

    def __iter__(self):
        return iter(self.gmf_nodes)

    def __getitem__(self, key):
        return self.gmf_nodes[key]

    def __str__(self):
        """
        String representation of a _GroundMotionField object showing the
        content of the nodes (lon, lat an gmv). This is useful for debugging
        and testing.
        """
        mdata = ('imt=%(imt)s sa_period=%(sa_period)s '
                 'sa_damping=%(sa_damping)s rupture_id=%(rupture_id)s' %
                 vars(self))
        nodes = sorted(map(str, self.gmf_nodes))
        return 'GMF(%s\n%s)' % (mdata, '\n'.join(nodes))


class _GroundMotionFieldNode(object):

    # the signature is not (gmv, x, y) because the XML writer expect a location
    # object
    def __init__(self, gmv, loc):
        self.gmv = gmv
        self.location = loc

    def __str__(self):
        "Return lon, lat and gmv of the node in a compact string form"
        return '<X=%9.5f, Y=%9.5f, GMV=%9.7f>' % (
            self.location.x, self.location.y, self.gmv)


class GmfData(djm.Model):
    """
    Ground Motion Field: A collection of ground motion values and their
    respective geographical locations.
    """
    gmf = djm.ForeignKey('Gmf')
    task_no = djm.IntegerField(null=False)
    imt = djm.TextField(choices=IMT_CHOICES)
    sa_period = djm.FloatField(null=True)
    sa_damping = djm.FloatField(null=True)
    gmvs = fields.FloatArrayField()
    rupture_ids = fields.IntArrayField(null=True)
    site = djm.ForeignKey('HazardSite')
    objects = djm.GeoManager()

    class Meta:
        db_table = 'hzrdr\".\"gmf_data'
        ordering = ['gmf', 'task_no']


def get_gmvs_per_site(output, imt=None, sort=sorted):
    """
    Iterator for walking through all :class:`GmfData` objects associated
    to a given output. Notice that values for the same site are
    displayed together and then ordered according to the iml, so that
    it is possible to get reproducible outputs in the test cases.

    :param output: instance of :class:`openquake.engine.db.models.Output`

    :param string imt: a string with the IMT to extract; the default
                       is None, all the IMT in the job.ini file are extracted

    :param sort: callable used for sorting the list of ground motion values.

    :returns: a list of ground motion values per each site
    """
    job = output.oq_job
    hc = job.hazard_calculation
    coll = output.gmf
    if imt is None:
        imts = [from_string(x) for x in hc.intensity_measure_types]
    else:
        imts = [from_string(imt)]
    for imt, sa_period, sa_damping in imts:
        for gmf in GmfData.objects.filter(
                gmf=coll, imt=imt,
                sa_period=sa_period, sa_damping=sa_damping).\
                order_by('site'):
            yield sort(gmf.gmvs)


def get_gmfs_scenario(output, imt=None):
    """
    Iterator for walking through all :class:`GmfData` objects associated
    to a given output. Notice that the fields are ordered according to the
    location, so it is possible to get reproducible outputs in the test cases.

    :param output: instance of :class:`openquake.engine.db.models.Output`

    :param string imt: a string with the IMT to extract; the default
                       is None, all the IMT in the job.ini file are extracted

    :returns: an iterator over
              :class:`openquake.engine.db.models._GroundMotionField` instances
    """
    job = output.oq_job
    hc = job.hazard_calculation
    coll = output.gmf
    if imt is None:
        imts = [from_string(x) for x in hc.intensity_measure_types]
    else:
        imts = [from_string(imt)]
    for imt, sa_period, sa_damping in imts:
        nodes = collections.defaultdict(list)  # realization -> gmf_nodes
        for gmf in GmfData.objects.filter(
                gmf=coll, imt=imt,
                sa_period=sa_period, sa_damping=sa_damping):
            for i, gmv in enumerate(gmf.gmvs):  # i is the realization index
                nodes[i].append(_GroundMotionFieldNode(gmv, gmf.site.location))
        for gmf_nodes in nodes.itervalues():
            yield _GroundMotionField(
                imt=imt,
                sa_period=sa_period,
                sa_damping=sa_damping,
                rupture_id=None,
                gmf_nodes=sorted(gmf_nodes, key=operator.attrgetter('gmv')))


class DisaggResult(djm.Model):
    """
    Storage for disaggregation historgrams. Each histogram is stored in
    `matrix` as a 6-dimensional numpy array (pickled). The dimensions of the
    matrix are as follows, in order:

    * magnitude
    * distance
    * longitude
    * latitude
    * epsilon
    * tectonic region type

    Bin edges are defined for all of these dimensions (except tectonic region
    type) as:

    * `mag_bin_edges`
    * `dist_bin_edges`
    * `lat_bin_edges`
    * `lon_bin_edges`
    * `eps_bin_edges`

    The size of the tectonic region type (TRT) dimension is simply determined
    by the length of `trts`.

    Additional metadata for the disaggregation histogram is stored, including
    location (POINT geometry), disaggregation PoE (Probability of Exceedance)
    and the corresponding IML (Intensity Measure Level) extracted from the
    hazard curve, logic tree path information, and investigation time.
    """

    output = djm.OneToOneField('Output', related_name="disagg_matrix")
    lt_realization = djm.ForeignKey('LtRealization')
    investigation_time = djm.FloatField()
    imt = djm.TextField(choices=IMT_CHOICES)
    iml = djm.FloatField()
    poe = djm.FloatField()
    sa_period = djm.FloatField(null=True)
    sa_damping = djm.FloatField(null=True)
    mag_bin_edges = fields.FloatArrayField()
    dist_bin_edges = fields.FloatArrayField()
    lon_bin_edges = fields.FloatArrayField()
    lat_bin_edges = fields.FloatArrayField()
    eps_bin_edges = fields.FloatArrayField()
    trts = fields.CharArrayField()
    location = djm.PointField(srid=DEFAULT_SRID)
    matrix = fields.PickleField()

    class Meta:
        db_table = 'hzrdr\".\"disagg_result'


class UHS(djm.Model):
    """
    UHS/Uniform Hazard Spectra:
    * "Uniform" meaning "the same PoE"
    * "Spectrum" because it covers a range/band of periods/frequencies

    Records in this table contain metadata for a collection of UHS data.
    """
    output = djm.OneToOneField('Output', null=True, related_name="uh_spectra")
    # FK only required for non-statistical results (i.e., mean or quantile
    # curves).
    lt_realization = djm.ForeignKey('LtRealization', null=True)
    investigation_time = djm.FloatField()
    poe = djm.FloatField()
    periods = fields.FloatArrayField()
    STAT_CHOICES = (
        (u'mean', u'Mean'),
        (u'quantile', u'Quantile'),
    )
    statistics = djm.TextField(null=True, choices=STAT_CHOICES)
    quantile = djm.FloatField(null=True)

    class Meta:
        db_table = 'hzrdr\".\"uhs'

    def __iter__(self):
        """
        Iterate over the :class:`UHSData` which belong this object.
        """
        return self.uhsdata_set.iterator()


class UHSData(djm.Model):
    """
    UHS curve for a given location.
    """
    uhs = djm.ForeignKey('UHS')
    imls = fields.FloatArrayField()
    location = djm.PointField(srid=DEFAULT_SRID)

    class Meta:
        db_table = 'hzrdr\".\"uhs_data'


class LtRealization(djm.Model):
    """
    Identify a logic tree branch.
    """

    hazard_calculation = djm.ForeignKey('HazardCalculation')
    ordinal = djm.IntegerField()
    seed = djm.IntegerField()
    weight = djm.DecimalField(decimal_places=100, max_digits=101)
    sm_lt_path = fields.CharArrayField()
    gsim_lt_path = fields.CharArrayField()

    class Meta:
        db_table = 'hzrdr\".\"lt_realization'


## Tables in the 'riskr' schema.


class LossFraction(djm.Model):
    """
    Holds metadata for loss fraction data
    """
    output = djm.OneToOneField("Output", related_name="loss_fraction")
    variable = djm.TextField(choices=(("taxonomy", "taxonomy"),
                                      ("magnitude_distance",
                                       "Magnitude Distance"),
                                      ("coordinate", "Coordinate")))
    hazard_output = djm.ForeignKey(
        "Output", related_name="risk_loss_fractions")
    statistics = djm.TextField(null=True, choices=STAT_CHOICES)
    quantile = djm.FloatField(null=True)
    poe = djm.FloatField(null=True)
    loss_type = djm.TextField(choices=zip(LOSS_TYPES, LOSS_TYPES))

    class Meta:
        db_table = 'riskr\".\"loss_fraction'

    def __iter__(self):
        return iter(self.lossfractiondata_set.all())

    @property
    def output_hash(self):
        """
        :returns:
            a (db-sequence independent) tuple that identifies this output among
            which the ones created in the same calculation
        """
        return (self.output.output_type,
                self.output.hazard_metadata,
                self.statistics, self.quantile,
                self.variable, self.poe, self.loss_type)

    def display_value(self, value, rc):
        """
        Converts `value` in a form that is best suited to be
        displayed.

        :param rc:
           A `RiskCalculation` object used to get the bin width

        :returns: `value` if the attribute `variable` is equal to
           taxonomy. if the attribute `variable` is equal to
           `magnitude-distance`, then it extracts two integers (comma
           separated) from `value` and convert them into ranges
           encoded back as csv.
        """

        if self.variable == "taxonomy":
            return value
        elif self.variable == "magnitude_distance":
            magnitude, distance = map(float, value.split(","))
            return "%.4f,%.4f|%.4f,%.4f" % (
                magnitude * rc.mag_bin_width,
                (magnitude + 1) * rc.mag_bin_width,
                distance * rc.distance_bin_width,
                (distance + 1) * rc.distance_bin_width)
        elif self.variable == "coordinate":
            lon, lat = map(float, value.split(","))
            return "%.4f,%.4f|%.4f,%.4f" % (
                lon * rc.coordinate_bin_width,
                (lon + 1) * rc.coordinate_bin_width,
                lat * rc.coordinate_bin_width,
                (lat + 1) * rc.coordinate_bin_width)
        else:
            raise RuntimeError(
                "disaggregation of type %s not supported" % self.variable)

    def total_fractions(self):
        """
        :returns: a dictionary mapping values of `variable` (e.g. a
        taxonomy) to tuples yielding the associated absolute losses
        (e.g. the absolute losses for assets of a taxonomy) and the
        percentage (expressed in decimal format) over the total losses
        """
        cursor = connections['job_init'].cursor()

        total = self.lossfractiondata_set.aggregate(
            djm.Sum('absolute_loss')).values()[0]

        if not total:
            return {}

        query = """
        SELECT value, sum(absolute_loss)
        FROM riskr.loss_fraction_data
        WHERE loss_fraction_id = %s
        GROUP BY value
        """
        cursor.execute(query, (self.id,))

        rc = self.output.oq_job.risk_calculation

        loss_fraction = collections.namedtuple('loss_fraction', 'bin loss')

        return collections.OrderedDict(
            sorted(
                [loss_fraction(
                    self.display_value(value, rc),
                    (loss, loss / total))
                 for value, loss in cursor],
                key=operator.attrgetter('loss'),
                reverse=True))

    def iteritems(self):
        """
        Yields tuples with two elements. The first one is a location
        (described by a lon/lat tuple), the second one is a dictionary
        modeling the disaggregation of the losses on such location. In
        this dictionary, each key is a value of `variable`, and each
        corresponding value is a tuple holding the absolute losses and
        the fraction of losses occurring in that location.
        """
        rc = self.output.oq_job.risk_calculation
        cursor = connections['job_init'].cursor()

        # Partition by lon,lat because partitioning on geometry types
        # seems not supported in postgis 1.5
        query = """
        SELECT lon, lat, value,
               fraction_loss,
               SUM(fraction_loss) OVER w,
               COUNT(*) OVER w
        FROM (SELECT ST_X(location) as lon,
                     ST_Y(location) as lat,
              value, sum(absolute_loss) as fraction_loss
              FROM riskr.loss_fraction_data
              WHERE loss_fraction_id = %s
              GROUP BY location, value) g
        WINDOW w AS (PARTITION BY lon, lat)
        """

        cursor.execute(query, (self.id, ))

        def display_value_and_fractions(value, absolute_loss, total_loss):
            display_value = self.display_value(value, rc)

            if total_loss > 0:
                fraction = absolute_loss / total_loss
            else:
                # When a rupture is associated with a positive ground
                # shaking (gmv > 0) but with a loss = 0, we still
                # store this information. In that case, total_loss =
                # absolute_loss = 0
                fraction = 0
            return display_value, fraction

        # We iterate on loss fraction data by location in two steps.
        # First we fetch a loss fraction for a single location and a
        # single value. In the same query we get the number `count` of
        # bins stored for such location. Then, we fetch `count` - 1
        # fractions to finalize the fractions on the current location.

        while 1:
            data = cursor.fetchone()
            if data is None:
                raise StopIteration
            lon, lat, value, absolute_loss, total_loss, count = data

            display_value, fraction = display_value_and_fractions(
                value, absolute_loss, total_loss)
            node = [(lon, lat),
                    {display_value: (absolute_loss, fraction)}]

            data = cursor.fetchmany(count - 1)

            for lon, lat, value, absolute_loss, total_loss, count in data:
                display_value, fraction = display_value_and_fractions(
                    value, absolute_loss, total_loss)
                node[1][display_value] = (absolute_loss, fraction)

            node[1] = collections.OrderedDict(
                sorted([(k, v) for k, v in node[1].items()],
                       key=lambda kv: kv[0]))
            yield node

    def to_array(self):
        """
        :returns: the loss fractions as numpy array

        :NOTE:  (not memory efficient)
        """
        def to_tuple():
            for (lon, lat), data in self.iteritems():
                for taxonomy, (absolute_loss, fraction) in data.items():
                    yield lon, lat, taxonomy, absolute_loss, fraction

        return numpy.array(list(to_tuple()), dtype='f4, f4, S3, f4, f4')


class LossFractionData(djm.Model):
    loss_fraction = djm.ForeignKey(LossFraction)
    location = djm.PointField(srid=DEFAULT_SRID)
    value = djm.TextField()
    absolute_loss = djm.TextField()

    class Meta:
        db_table = 'riskr\".\"loss_fraction_data'

    @property
    def data_hash(self):
        """
        A db-sequence independent tuple that identifies this output
        """
        return (self.loss_fraction.output_hash +
                ("%.5f" % self.location.x, "%.5f" % self.location.y,
                 self.value))

    def assertAlmostEqual(self, data):
        return risk_almost_equal(
            self, data, operator.attrgetter('absolute_loss'))


class LossMap(djm.Model):
    '''
    Holds metadata for loss maps
    '''

    output = djm.OneToOneField("Output", related_name="loss_map")
    hazard_output = djm.ForeignKey("Output", related_name="risk_loss_maps")
    insured = djm.BooleanField(default=False)
    poe = djm.FloatField(null=True)
    statistics = djm.TextField(null=True, choices=STAT_CHOICES)
    quantile = djm.FloatField(null=True)
    loss_type = djm.TextField(choices=zip(LOSS_TYPES, LOSS_TYPES))

    class Meta:
        db_table = 'riskr\".\"loss_map'

    def __iter__(self):
        return iter(self.lossmapdata_set.all())

    @property
    def output_hash(self):
        """
        :returns:
            a (db-sequence independent) tuple that identifies this output among
            which the ones created in the same calculation
        """
        return (self.output.output_type,
                self.output.hazard_metadata,
                self.statistics, self.quantile,
                self.insured, self.poe, self.loss_type)


class LossMapData(djm.Model):
    '''
    Holds an asset, its position and a value plus (for
    non-scenario maps) the standard deviation for its loss
    '''

    loss_map = djm.ForeignKey("LossMap")
    asset_ref = djm.TextField()
    value = djm.FloatField()
    std_dev = djm.FloatField(default=0.0, null=True)
    location = djm.PointField(srid=DEFAULT_SRID)

    class Meta:
        db_table = 'riskr\".\"loss_map_data'

    @property
    def data_hash(self):
        """
        A db-sequence independent tuple that identifies this output
        """
        return self.loss_map.output_hash + (self.asset_ref,)

    def assertAlmostEqual(self, data):
        return risk_almost_equal(
            self, data, operator.attrgetter('value', 'stddev'))


class AggregateLoss(djm.Model):
    output = djm.OneToOneField("Output", related_name="aggregate_loss")
    insured = djm.BooleanField(default=False)
    mean = djm.FloatField()
    std_dev = djm.FloatField()
    loss_type = djm.TextField(choices=zip(LOSS_TYPES, LOSS_TYPES))

    class Meta:
        db_table = 'riskr\".\"aggregate_loss'

    @property
    def output_hash(self):
        """
        :returns:
            a (db-sequence independent) tuple that identifies this output among
            which the ones created in the same calculation
        """
        return (self.output.output_type,
                self.output.hazard_metadata,
                self.insured,
                self.mean, self.std_dev,
                self.loss_type)

    @property
    def data_hash(self):
        """
        A db-sequence independent tuple that identifies this output
        """
        return self.output_hash

    def assertAlmostEqual(self, data):
        return risk_almost_equal(
            self, data, lambda x: operator.attrgetter('mean', 'std_dev'))

    def to_csv_str(self):
        """
        Convert LossCurve into a CSV string
        """
        return '\n'.join(data.to_csv_str() for data in self)


class LossCurve(djm.Model):
    '''
    Holds the parameters common to a set of loss curves
    '''

    output = djm.OneToOneField("Output", related_name="loss_curve")
    hazard_output = djm.ForeignKey("Output", related_name="risk_loss_curves")
    aggregate = djm.BooleanField(default=False)
    insured = djm.BooleanField(default=False)

    # If the curve is a result of an aggregation over different
    # hazard_output the following fields must be set
    statistics = djm.TextField(null=True, choices=STAT_CHOICES)
    quantile = djm.FloatField(null=True)
    loss_type = djm.TextField(choices=zip(LOSS_TYPES, LOSS_TYPES))

    class Meta:
        db_table = 'riskr\".\"loss_curve'

    def __iter__(self):
        if self.aggregate:
            return iter([self.aggregatelosscurvedata])
        else:
            return iter(self.losscurvedata_set.all())

    def to_csv_str(self):
        """
        Convert LossCurve into a CSV string
        """
        return '\n'.join(data.to_csv_str() for data in self)

    @property
    def output_hash(self):
        """
        :returns:
            a (db-sequence independent) tuple that identifies this output among
            which the ones created in the same calculation
        """
        return (self.output.output_type,
                self.output.hazard_metadata,
                self.statistics, self.quantile,
                self.aggregate, self.insured, self.loss_type)


class LossCurveData(djm.Model):
    '''
    Holds the probabilities of exceedance for a given loss curve
    '''

    loss_curve = djm.ForeignKey("LossCurve")
    asset_ref = djm.TextField()
    asset_value = djm.FloatField()
    loss_ratios = fields.FloatArrayField()
    poes = fields.FloatArrayField()
    location = djm.PointField(srid=DEFAULT_SRID)
    average_loss_ratio = djm.FloatField()
    stddev_loss_ratio = djm.FloatField(blank=True, null=True)

    class Meta:
        db_table = 'riskr\".\"loss_curve_data'

    @property
    def losses(self):
        return numpy.array(self.loss_ratios) * self.asset_value

    @property
    def average_loss(self):
        return self.average_loss_ratio * self.asset_value

    @property
    def stddev_loss(self):
        if self.stddev_loss_ratio is not None:
            return self.stddev_loss_ratio * self.asset_value

    @property
    def data_hash(self):
        """
        A db-sequence independent tuple that identifies this output
        """
        return self.loss_curve.output_hash + (self.asset_ref,)

    def assertAlmostEqual(self, data):
        return loss_curve_almost_equal(self, data)

    def to_csv_str(self):
        """
        Convert LossCurveData into a CSV string
        """
        ratios = ['', 'Ratios'] + map(str, self.loss_ratios)
        data = ','.join(ratios) + '\n'
        data += ','.join(map(str, [self.asset_value, 'PoE'] + list(self.poes)))
        return data


class AggregateLossCurveData(djm.Model):
    '''
    Holds the probabilities of exceedance for the whole exposure model
    '''

    loss_curve = djm.OneToOneField("LossCurve")
    losses = fields.FloatArrayField()
    poes = fields.FloatArrayField()
    average_loss = djm.FloatField()
    stddev_loss = djm.FloatField(blank=True, null=True)

    class Meta:
        db_table = 'riskr\".\"aggregate_loss_curve_data'

    @property
    def data_hash(self):
        """
        A db-sequence independent tuple that identifies this output
        """
        return self.loss_curve.output_hash

    def assertAlmostEqual(self, data):
        return loss_curve_almost_equal(self, data)

    def to_csv_str(self):
        """
        Convert LossCurveData into a CSV string
        """
        data = ','.join(map(str, ['', 'Losses'] + list(self.losses))) + '\n'
        data += ','.join(map(str, ['', 'PoE'] + list(self.poes)))
        return data


class EventLoss(djm.Model):
    """
    Holds the aggregate loss we have for each rupture
    """

    #: Foreign key to an :class:`openquake.engine.db.models.Output`
    #: object with output_type == event_loss
    output = djm.OneToOneField('Output', related_name="event_loss")
    hazard_output = djm.ForeignKey(
        "Output", related_name="risk_event_loss_tables")
    loss_type = djm.TextField(choices=zip(LOSS_TYPES, LOSS_TYPES))

    class Meta:
        db_table = 'riskr\".\"event_loss'

    def __iter__(self):
        return iter(self.eventlossdata_set.all().order_by('-aggregate_loss'))

    @property
    def output_hash(self):
        """
        :returns:
            a (db-sequence independent) tuple that identifies this output among
            which the ones created in the same calculation
        """
        # FIXME(lp) this is not db-sequence independent
        return (self.output.output_type, self.output.hazard_metadata,
                self.loss_type)


class EventLossData(djm.Model):
    event_loss = djm.ForeignKey(EventLoss)
    rupture = djm.ForeignKey('SESRupture')
    aggregate_loss = djm.FloatField()

    @property
    def data_hash(self):
        """
        A db-sequence independent tuple that identifies this output
        """
        return self.event_loss.output_hash + (self.rupture_id,)

    def assertAlmostEqual(self, data):
        return risk_almost_equal(
            self, data, operator.attrgetter('aggregate_loss'))

    class Meta:
        db_table = 'riskr\".\"event_loss_data'

    def to_csv_str(self):
        """
        Convert EventLossData into a CSV string
        """
        return '%s,%s' % (self.rupture.id, self.aggregate_loss)


class BCRDistribution(djm.Model):
    '''
    Holds metadata for the benefit-cost ratio distribution
    '''

    output = djm.OneToOneField("Output", related_name="bcr_distribution")
    hazard_output = djm.ForeignKey(
        "Output", related_name="risk_bcr_distribution")
    loss_type = djm.TextField(choices=zip(LOSS_TYPES, LOSS_TYPES))

    class Meta:
        db_table = 'riskr\".\"bcr_distribution'

    @property
    def output_hash(self):
        """
        :returns:
            a (db-sequence independent) tuple that identifies this output among
            which the ones created in the same calculation
        """
        return (self.output.output_type,
                self.output.hazard_metadata,
                self.loss_type)


class BCRDistributionData(djm.Model):
    '''
    Holds the actual data for the benefit-cost ratio distribution
    '''

    bcr_distribution = djm.ForeignKey("BCRDistribution")
    asset_ref = djm.TextField()
    average_annual_loss_original = djm.FloatField()
    average_annual_loss_retrofitted = djm.FloatField()
    bcr = djm.FloatField()
    location = djm.PointField(srid=DEFAULT_SRID)

    class Meta:
        db_table = 'riskr\".\"bcr_distribution_data'

    @property
    def data_hash(self):
        """
        A db-sequence independent tuple that identifies this output
        """
        return self.bcr_distribution.output_hash + (self.asset_ref,)

    def assertAlmostEqual(self, data):
        return risk_almost_equal(
            self, data,
            operator.attrgetter('average_annual_loss_original',
                                'average_loss_retrofitted',
                                'bcr'))


class DmgState(djm.Model):
    """Holds the damage_states associated to a given output"""
    # they actually come from the fragility model xml input
    risk_calculation = djm.ForeignKey("RiskCalculation")
    dmg_state = djm.TextField(
        help_text="The name of the damage state")
    lsi = djm.PositiveSmallIntegerField(
        help_text="limit state index, to order the limit states")

    class Meta:
        db_table = 'riskr\".\"dmg_state'


class DmgDistPerAsset(djm.Model):
    """Holds the actual data for damage distributions per asset."""

    dmg_state = djm.ForeignKey("DmgState")
    exposure_data = djm.ForeignKey("ExposureData")
    mean = djm.FloatField()
    stddev = djm.FloatField()

    class Meta:
        db_table = 'riskr\".\"dmg_dist_per_asset'

    @property
    def output_hash(self):
        """
        :returns:
            a (db-sequence independent) tuple that identifies this output among
            which the ones created in the same calculation
        """
        return (self.output.output_type,
                self.dmg_state.dmg_state, self.exposure_data.asset_ref)

    @property
    def data_hash(self):
        """
        A db-sequence independent tuple that identifies this output
        """
        return self.output_hash

    def assertAlmostEqual(self, data):
        return risk_almost_equal(
            self, data, operator.attrgetter('mean', 'stddev'))

    @property
    def output(self):
        return self.dmg_state.rc_calculation.oqjob.output_set.get(
            output_type="dmg_dist_per_asset")


class DmgDistPerTaxonomy(djm.Model):
    """Holds the actual data for damage distributions per taxonomy."""

    dmg_state = djm.ForeignKey("DmgState")
    taxonomy = djm.TextField()
    mean = djm.FloatField()
    stddev = djm.FloatField()

    class Meta:
        db_table = 'riskr\".\"dmg_dist_per_taxonomy'

    @property
    def output(self):
        return self.dmg_state.rc_calculation.oqjob.output_set.get(
            output_type="dmg_dist_per_taxonomy")

    @property
    def output_hash(self):
        """
        :returns:
            a (db-sequence independent) tuple that identifies this output among
            which the ones created in the same calculation
        """
        return (self.output.output_type,
                self.dmg_state.dmg_state, self.taxonomy)

    @property
    def data_hash(self):
        """
        A db-sequence independent tuple that identifies this output
        """
        return self.output_hash

    def assertAlmostEqual(self, data):
        return risk_almost_equal(
            self, data, operator.attrgetter('mean', 'stddev'))


class DmgDistTotal(djm.Model):
    """Holds the actual 'total damage distribution' values for for an entire
    calculation. There should be  one record per calculation per damage state.
    """

    dmg_state = djm.ForeignKey("DmgState")
    mean = djm.FloatField()
    stddev = djm.FloatField()

    class Meta:
        db_table = 'riskr\".\"dmg_dist_total'

    @property
    def output(self):
        return self.dmg_state.rc_calculation.oqjob.output_set.get(
            output_type="dmg_dist_total")

    @property
    def output_hash(self):
        """
        :returns:
            a (db-sequence independent) tuple that identifies this output among
            which the ones created in the same calculation
        """
        return (self.output.output_type, self.dmg_state.dmg_state, )

    @property
    def data_hash(self):
        """
        A db-sequence independent tuple that identifies this output
        """
        return self.output_hash

    def assertAlmostEqual(self, data):
        return risk_almost_equal(
            self, data, operator.attrgetter('mean', 'stddev'))


## Tables in the 'riski' schema.


class ExposureModel(djm.Model):
    '''
    A risk exposure model
    '''

    job = djm.OneToOneField("OqJob")
    name = djm.TextField()
    description = djm.TextField(null=True)
    category = djm.TextField()
    taxonomy_source = djm.TextField(
        null=True, help_text="the taxonomy system used to classify the assets")
    AREA_CHOICES = (
        (u'aggregated', u'Aggregated area value'),
        (u'per_asset', u'Per asset area value'),
    )
    area_type = djm.TextField(null=True, choices=AREA_CHOICES)
    area_unit = djm.TextField(null=True)
    deductible_absolute = djm.BooleanField(default=True)
    insurance_limit_absolute = djm.BooleanField(default=True)

    class Meta:
        db_table = 'riski\".\"exposure_model'

    def taxonomies_in(self, region_constraint):
        """
        :param str region_constraint:
            polygon in wkt format the assets must be contained into
        :returns:
            A dictionary mapping each taxonomy with the number of assets
            contained in `region_constraint`
        """

        return ExposureData.objects.taxonomies_contained_in(
            self.id, region_constraint)

    def unit(self, loss_type):
        if loss_type == "fatalities":
            return "people"
        else:
            return self.costtype_set.get(name=loss_type).unit

    def has_insurance_bounds(self):
        return not self.exposuredata_set.filter(
            (djm.Q(cost__deductible_absolute__isnull=True) |
             djm.Q(cost__insurance_limit_absolute__isnull=True))).exists()

    def has_retrofitted_costs(self):
        return not (
            self.exposuredata_set.filter(
                cost__converted_retrofitted_cost__isnull=True)).exists()

    def has_time_event(self, time_event):
        return (
            self.exposuredata_set.filter(occupancy__period=time_event).count()
            ==
            self.exposuredata_set.count())

    def supports_loss_type(self, loss_type):
        """
        :returns:
            True if the exposure contains the asset data needed
            for computing losses for `loss_type`
        """
        if loss_type != "fatalities":
            ct = cost_type(loss_type)
            return self.exposuredata_set.filter(
                cost__cost_type__name=ct).exists()
        else:
            if self.category == "population":
                return not self.exposuredata_set.filter(
                    number_of_units__isnull=True).exists()
            else:
                return not self.exposuredata_set.filter(
                    occupancy__isnull=True).exists()


class CostType(djm.Model):
    COST_TYPE_CHOICES = (
        ("structuralCost", "structuralCost"),
        ("retrofittedStructuralCost", "retrofittedStructuralCost"),
        ("nonStructuralCost", "nonStructuralCost"),
        ("contentsCost", "contentsCost"),
        ("businessInterruptionCost", "businessInterruptionCost"))
    CONVERSION_CHOICES = (
        (u'aggregated', u'Aggregated economic value'),
        (u'per_area', u'Per area economic value'),
        (u'per_asset', u'Per asset economic value'),
    )

    exposure_model = djm.ForeignKey(ExposureModel)
    name = djm.TextField(choices=COST_TYPE_CHOICES)
    conversion = djm.TextField(choices=CONVERSION_CHOICES)
    unit = djm.TextField(null=True)
    retrofitted_conversion = djm.TextField(
        null=True, choices=CONVERSION_CHOICES)
    retrofitted_unit = djm.TextField(null=True)

    class Meta:
        db_table = 'riski\".\"cost_type'


class Occupancy(djm.Model):
    '''
    Asset occupancy data
    '''

    exposure_data = djm.ForeignKey("ExposureData")
    period = djm.TextField()
    occupants = djm.FloatField()

    class Meta:
        db_table = 'riski\".\"occupancy'


class AssetManager(djm.GeoManager):
    """
    Asset manager
    """

    def get_asset_chunk(self, rc, taxonomy, offset, size):
        """
        :returns:

           a list of instances of
           :class:`openquake.engine.db.models.ExposureData` (ordered
           by location) contained in `region_constraint`(embedded in
           the risk calculation `rc`) of `taxonomy` associated with
           the `openquake.engine.db.models.ExposureModel` associated
           with `rc`.

           It also add an annotation to each ExposureData object to provide the
           occupants value for the risk calculation given in input and the cost
           for each cost type considered in `rc`
        """

        query, args = self._get_asset_chunk_query_args(
            rc, taxonomy, offset, size)
        return list(self.raw(query, args))

    def _get_asset_chunk_query_args(self, rc, taxonomy, offset, size):
        """
        Build a parametric query string and the corresponding args for
        #get_asset_chunk
        """
        args = (rc.exposure_model.id, taxonomy,
                "SRID=4326; %s" % rc.region_constraint.wkt)

        people_field, occupants_cond, occupancy_join, occupants_args = (
            self._get_people_query_helper(
                rc.exposure_model.category, rc.time_event))

        args += occupants_args + (size, offset)

        cost_type_fields, cost_type_joins = self._get_cost_types_query_helper(
            rc.exposure_model.costtype_set.all())

        query = """
            SELECT riski.exposure_data.*,
                   {people_field} AS people,
                   {costs}
            FROM riski.exposure_data
            {occupancy_join}
            ON riski.exposure_data.id = riski.occupancy.exposure_data_id
            {costs_join}
            WHERE exposure_model_id = %s AND
                  taxonomy = %s AND
                  ST_COVERS(ST_GeographyFromText(%s), site) AND
                  {occupants_cond}
            GROUP BY riski.exposure_data.id
            ORDER BY ST_X(geometry(site)), ST_Y(geometry(site))
            LIMIT %s OFFSET %s
            """.format(people_field=people_field,
                       occupants_cond=occupants_cond,
                       costs=cost_type_fields,
                       costs_join=cost_type_joins,
                       occupancy_join=occupancy_join)

        return query, args

    def _get_people_query_helper(self, category, time_event):
        """
        Support function for _get_asset_chunk_query_args
        """
        args = ()
        # if the exposure model is of type "population" we extract the
        # data from the `number_of_units` field
        if category == "population":
            occupants_field = "number_of_units"
            occupants_cond = "1 = 1"
            occupancy_join = ""
        else:
            # otherwise we will "left join" the occupancy table
            occupancy_join = "LEFT JOIN riski.occupancy"
            occupants_field = "AVG(riski.occupancy.occupants)"

            # and the time_event is not specified we compute the
            # number of occupants by averaging the occupancy data for
            # each asset, otherwise we get the unique proper occupants
            # value.
            if time_event is None:
                occupants_cond = "1 = 1"
            else:
                args += (time_event,)
                occupants_cond = "riski.occupancy.period = %s"
        return occupants_field, occupants_cond, occupancy_join, args

    def _get_cost_types_query_helper(self, cost_types):
        """
        Support function for _get_asset_chunk_query_args
        """
        # For each cost type associated with the exposure model we
        # join the `cost` table to the current queryset in order to
        # lookup for a cost value for each asset.

        # Actually we extract 4 values: the cost, the retrofitted
        # cost, the deductible and the insurance limit

        costs = []
        costs_join = ""

        for cost_type in cost_types:
            # here the max value is irrelevant as we are sureto join
            # against one row
            costs.append("max(%s.converted_cost) AS %s" % (cost_type.name,
                                                           cost_type.name))
            costs.append(
                "max(%s.converted_retrofitted_cost) AS retrofitted_%s" % (
                    cost_type.name, cost_type.name))
            costs.append(
                "max(%s.deductible_absolute) AS deductible_%s" % (
                    cost_type.name, cost_type.name))
            costs.append(
                "max(%s.insurance_limit_absolute) AS insurance_limit_%s" % (
                    cost_type.name, cost_type.name))

            costs_join += """
            LEFT JOIN riski.cost AS %(name)s
            ON %(name)s.cost_type_id = '%(id)s' AND
            %(name)s.exposure_data_id = riski.exposure_data.id""" % dict(
                name=cost_type.name, id=cost_type.id)

        return ", ".join(costs), costs_join

    def taxonomies_contained_in(self, exposure_model_id, region_constraint):
        """

        :returns:
            A dictionary which map each taxonomy associated with
            `exposure_model` and contained in `region_constraint` with the
            number of assets.
        """
        cursor = connections['job_init'].cursor()

        cursor.execute("""
        SELECT riski.exposure_data.taxonomy, COUNT(*)
        FROM riski.exposure_data WHERE
        exposure_model_id = %s AND ST_COVERS(ST_GeographyFromText(%s), site)
        group by riski.exposure_data.taxonomy
        """, [exposure_model_id, "SRID=4326; %s" % region_constraint.wkt])

        return dict(cursor)


class ExposureData(djm.Model):
    '''
    Per-asset risk exposure data
    '''

    NO_RETROFITTING_COST = "no retrofitting cost"

    exposure_model = djm.ForeignKey("ExposureModel")
    asset_ref = djm.TextField()
    taxonomy = djm.TextField()
    site = djm.PointField(geography=True)

    number_of_units = djm.FloatField(
        null=True, help_text="number of assets, people, etc.")
    area = djm.FloatField(null=True)

    objects = AssetManager()

    class Meta:
        db_table = 'riski\".\"exposure_data'

    def __str__(self):
        return "%s (%s-%s @ %s)" % (
            self.id, self.exposure_model_id, self.asset_ref, self.site)

    @staticmethod
    def per_asset_value(
            cost, cost_type, area, area_type, number_of_units, category):
        """
        Return per-asset value for the given exposure data set.

        Calculate per asset value by considering the given exposure
        data as follows:

            case 1: cost type: aggregated:
                cost = economic value
            case 2: cost type: per asset:
                cost * number (of assets) = economic value
            case 3: cost type: per area and area type: aggregated:
                cost * area = economic value
            case 4: cost type: per area and area type: per asset:
                cost * area * number = economic value

        The same "formula" applies to contenst/retrofitting cost analogously.

        :returns:
            The per-asset value as a `float`.
        :raises:
            `ValueError` in case of a malformed (risk exposure data) input.
        """
        if category is not None and category == "population":
            return number_of_units
        if cost_type == "aggregated":
            return cost
        elif cost_type == "per_asset":
            return cost * number_of_units
        elif cost_type == "per_area":
            if area_type == "aggregated":
                return cost * area
            elif area_type == "per_asset":
                return cost * area * number_of_units
        raise ValueError("Invalid input")

    # we expect several annotations depending on "loss_type" to be
    # present. See `get_asset_chunk` for details.

    def value(self, loss_type):
        """
        Extract the value of the asset for the given `loss_type`.
        Although the Django Model definition does not have a value for
        each loss type, we rely on the fact that an annotation on the
        asset named `loss_type` is present.
        """
        if loss_type == "fatalities":
            return getattr(self, "people")

        return getattr(self, loss_type)

    def retrofitted(self, loss_type):
        """
        Extract the retrofitted cost of the asset for the given
        `loss_type`. See the method `value` for details.
        """
        return getattr(self, "retrofitted_%s" % loss_type)

    def deductible(self, loss_type):
        """
        Extract the deductible limit of the asset for the given
        `loss_type`. See the method `value` for details.
        """
        return (getattr(self, "deductible_%s" % loss_type) /
                getattr(self, loss_type))

    def insurance_limit(self, loss_type):
        """
        Extract the insurance limit of the asset for the given
        `loss_type`. See the method `value` for details.
        """
        return (getattr(self, "insurance_limit_%s" % loss_type) /
                getattr(self, loss_type))


def make_absolute(limit, value, is_absolute=None):
    """
    :returns:
        `limit` if `is_absolute` is True or `limit` is None,
        else `limit` * `value`
    """
    if limit is not None:
        if not is_absolute:
            return value * limit
        else:
            return limit


class Cost(djm.Model):
    exposure_data = djm.ForeignKey(ExposureData)
    cost_type = djm.ForeignKey(CostType)
    converted_cost = djm.FloatField()
    converted_retrofitted_cost = djm.FloatField(null=True)
    deductible_absolute = djm.FloatField(null=True, blank=True)
    insurance_limit_absolute = djm.FloatField(null=True, blank=True)

    class Meta:
        db_table = 'riski\".\"cost'

## Tables in the 'htemp' schema.


class HazardSite(djm.Model):
    """
    Contains pre-computed site parameter matrices. ``lons`` and ``lats``
    represent the calculation sites of interest. The associated site parameters
    are from the closest point in a site model in relation to each calculation
    point of interest.

    Used only if a calculation defines a site model (otherwise, reference
    parameters are use for all points of interest).
    """

    hazard_calculation = djm.ForeignKey('HazardCalculation')
    location = djm.PointField(srid=DEFAULT_SRID)

    class Meta:
        db_table = 'hzrdi\".\"hazard_site'<|MERGE_RESOLUTION|>--- conflicted
+++ resolved
@@ -1730,12 +1730,7 @@
             lons=lons,
             lats=lats,
             depths=depths,
-<<<<<<< HEAD
-=======
             surface=rupture.surface,
-            tag='smlt=%02d|ses=%04d|src=%s|occ=%02d'
-            % (ses.ses_collection.ordinal, ses.ordinal, source_id, occ),
->>>>>>> 783bb096
             hypocenter=rupture.hypocenter.wkt2d,
             )
 
