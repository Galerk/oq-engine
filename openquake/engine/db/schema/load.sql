--- conflicted
+++ resolved
@@ -17,8 +17,4 @@
 
 
 -- If a new database is being built, explicitly set the oq-engine DB schema version:
-<<<<<<< HEAD
 INSERT INTO admin.revision_info(artefact, revision, step) VALUES('oq-engine', '1.0.1', 9);
-=======
-INSERT INTO admin.revision_info(artefact, revision, step) VALUES('oq-engine', '1.0.1', 7);
->>>>>>> b9f88194
