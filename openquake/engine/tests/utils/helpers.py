--- conflicted
+++ resolved
@@ -315,20 +315,8 @@
     (or, alternatively, a hazard_output_id, create a
     :class:`openquake.engine.db.models.OqJob` object for a risk calculation.
     """
-<<<<<<< HEAD
-    if hazard_calculation_id is None and hazard_output_id is None:
-        return engine.job_from_file(cfg, username, 'error', [], **extras)
-
-    job = engine.prepare_job(username)
-    oqparam = readinput.get_oqparam(
-        open(cfg), hazard_calculation_id, hazard_output_id)
-    params = vars(oqparam)
-    if hazard_calculation_id is None:
-        params['hazard_calculation_id'] = models.Output.objects.get(
-=======
     if hazard_output_id and not hazard_calculation_id:
         hazard_calculation_id = models.Output.objects.get(
->>>>>>> ded09f3b
             pk=hazard_output_id).oq_job.id
     return engine.job_from_file(
         cfg, username, 'error', [],
