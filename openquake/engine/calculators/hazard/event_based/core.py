--- conflicted
+++ resolved
@@ -178,18 +178,7 @@
 
     hc = models.HazardCalculation.objects.get(oqjob=job_id)
     all_ses = range(1, hc.ses_per_logic_tree_path + 1)
-<<<<<<< HEAD
     rupture_data = []
-=======
-    imts = sorted(map(from_string, hc.intensity_measure_types))
-    params = dict(
-        correl_model=general.get_correl_model(hc),
-        truncation_level=hc.truncation_level,
-        maximum_distance=hc.maximum_distance)
-
-    rupturecollector = RuptureCollector(
-        params, imts, gsims, trt_model.id, task_no)
->>>>>>> 9d85222e
 
     filter_sites_mon = LightMonitor(
         'filtering sites', job_id, compute_ruptures)
@@ -343,13 +332,7 @@
             a dictionary of parameters with keys
             correl_model, truncation_level, maximum_distance
         :param imts:
-<<<<<<< HEAD
-            a list of hazardlib intensity measure types
-=======
             an ordered list of hazardlib intensity measure types
-        :param gsims:
-            a list of distinct GSIM instances
->>>>>>> 9d85222e
         :param int trt_model_id:
             the ID of a TRTModel instance
         :param int task_no:
