# Copyright (c) 2010-2014, GEM Foundation.
#
# OpenQuake is free software: you can redistribute it and/or modify it
# under the terms of the GNU Affero General Public License as published
# by the Free Software Foundation, either version 3 of the License, or
# (at your option) any later version.
#
# OpenQuake is distributed in the hope that it will be useful,
# but WITHOUT ANY WARRANTY; without even the implied warranty of
# MERCHANTABILITY or FITNESS FOR A PARTICULAR PURPOSE.  See the
# GNU General Public License for more details.
#
# You should have received a copy of the GNU Affero General Public License
# along with OpenQuake.  If not, see <http://www.gnu.org/licenses/>.

"""
Core functionality for the classical PSHA hazard calculator.
"""
import time
import operator
import itertools
import collections

import numpy

from openquake.hazardlib.imt import from_string
from openquake.hazardlib.geo.utils import get_spherical_bounding_box
from openquake.hazardlib.geo.utils import get_longitudinal_extent
from openquake.hazardlib.geo.geodetic import npoints_between

from openquake.engine import logs, writer
from openquake.engine.calculators.hazard import general
from openquake.engine.calculators.hazard.classical import (
    post_processing as post_proc)
from openquake.engine.db import models
from openquake.engine.utils import tasks
from openquake.engine.performance import EnginePerformanceMonitor, LightMonitor


class BoundingBox(object):
    """
    A class to store the bounding box in distances, longitudes and magnitudes,
    given a source model and a site. This is used for disaggregation
    calculations. The goal is to determine the minimum and maximum
    distances of the ruptures generated from the model from the site;
    moreover the maximum and minimum longitudes and magnitudes are stored, by
    taking in account the international date line.
    """
    def __init__(self, lt_model_id, site_id):
        self.lt_model_id = lt_model_id
        self.site_id = site_id
        self.min_dist = self.max_dist = None
        self.east = self.west = self.south = self.north = None

    def update(self, dists, lons, lats):
        """
        Compare the current bounding box with the value in the arrays
        dists, lons, lats and enlarge it if needed.

        :param dists:
            a sequence of distances
        :param lons:
            a sequence of longitudes
        :param lats:
            a sequence of latitudes
        """
        if self.min_dist is not None:
            dists = [self.min_dist, self.max_dist] + dists
        if self.west is not None:
            lons = [self.west, self.east] + lons
        if self.south is not None:
            lats = [self.south, self.north] + lats
        self.min_dist, self.max_dist = min(dists), max(dists)
        self.west, self.east, self.north, self.south = \
            get_spherical_bounding_box(lons, lats)

    def update_bb(self, bb):
        """
        Compare the current bounding box with the given bounding box
        and enlarge it if needed.

        :param bb:
            an instance of :class:
            `openquake.engine.calculators.hazard.classical.core.BoundingBox`
        """
        if bb:  # the given bounding box must be non-empty
            self.update([bb.min_dist, bb.max_dist], [bb.west, bb.east],
                        [bb.south, bb.north])

    def bins_edges(self, dist_bin_width, coord_bin_width):
        """
        Define bin edges for disaggregation histograms, from the bin data
        collected from the ruptures.

        :param dists:
            array of distances from the ruptures
        :param lons:
            array of longitudes from the ruptures
        :param lats:
            array of latitudes from the ruptures
        :param dist_bin_width:
            distance_bin_width from job.ini
        :param coord_bin_width:
            coordinate_bin_width from job.ini
        """
        dist_edges = dist_bin_width * numpy.arange(
            int(self.min_dist / dist_bin_width),
            int(numpy.ceil(self.max_dist / dist_bin_width) + 1))

        west = numpy.floor(self.west / coord_bin_width) * coord_bin_width
        east = numpy.ceil(self.east / coord_bin_width) * coord_bin_width
        lon_extent = get_longitudinal_extent(west, east)

        lon_edges, _, _ = npoints_between(
            west, 0, 0, east, 0, 0,
            numpy.round(lon_extent / coord_bin_width) + 1)

        lat_edges = coord_bin_width * numpy.arange(
            int(numpy.floor(self.south / coord_bin_width)),
            int(numpy.ceil(self.north / coord_bin_width) + 1))

        return dist_edges, lon_edges, lat_edges

    def __nonzero__(self):
        """
        True if the bounding box is non empty.
        """
        return (self.min_dist is not None and self.west is not None
                and self.south is not None)


@tasks.oqtask
<<<<<<< HEAD
def compute_hazard_curves(
        job_id, sitecol_pik, sources, lt_model, gsims_by_rlz, task_no):
=======
def compute_hazard_curves(job_id, sources, lt_model, gsims_by_rlz, task_no):
>>>>>>> 0c38f9fc
    """
    This task computes R2 * I hazard curves (each one is a
    numpy array of S * L floats) from the given source_ruptures
    pairs.

    :param job_id:
        ID of the currently running job
    :param sitecol_pik:
        A pickled SiteCollection
    :param sources:
        a block of source objects
    :param lt_model:
        a :class:`openquake.engine.db.LtSourceModel` instance
    :param gsims_by_rlz:
        a dictionary of gsim dictionaries, one for each realization
    """
    hc = models.HazardCalculation.objects.get(oqjob=job_id)
<<<<<<< HEAD
    sitecol = sitecol_pik.unpickle()
    total_sites = len(sitecol)
    sitemesh = sitecol.mesh
=======
    total_sites = len(hc.site_collection)
    sitemesh = hc.site_collection.mesh
>>>>>>> 0c38f9fc
    imts = general.im_dict_to_hazardlib(
        hc.intensity_measure_types_and_levels)
    curves = dict((rlz, dict((imt, numpy.ones([total_sites, len(imts[imt])]))
                             for imt in imts))
                  for rlz in gsims_by_rlz)
    if hc.poes_disagg:  # doing disaggregation
<<<<<<< HEAD
        bbs = [BoundingBox(lt_model.id, site_id) for site_id in sitecol.sids]
=======
        bbs = [BoundingBox(lt_model.id, site.id)
               for site in hc.site_collection]
>>>>>>> 0c38f9fc
    else:
        bbs = []
    mon = LightMonitor('getting ruptures', job_id, compute_hazard_curves)
    make_ctxt = LightMonitor('making contexts', job_id, compute_hazard_curves)
    calc_poes = LightMonitor('computing poes', job_id, compute_hazard_curves)
    for source, rows in itertools.groupby(
<<<<<<< HEAD
            hc.gen_ruptures(sources, mon, sitecol),
            key=operator.itemgetter(0)):
=======
            hc.gen_ruptures(sources, mon), key=operator.itemgetter(0)):
>>>>>>> 0c38f9fc
        # a row is a triple (source, rupture, rupture_sites)
        t0 = time.time()
        num_ruptures = 0
        for _source, rupture, r_sites in rows:
            num_ruptures += 1
            if hc.poes_disagg:  # doing disaggregation
                jb_dists = rupture.surface.get_joyner_boore_distance(sitemesh)
                closest_points = rupture.surface.get_closest_points(sitemesh)
                for bb, dist, point in zip(bbs, jb_dists, closest_points):
                    if dist < hc.maximum_distance:
                        # ruptures too far away are ignored
                        bb.update([dist], [point.longitude], [point.latitude])

            for rlz, curv in curves.iteritems():
                gsim = gsims_by_rlz[rlz][rupture.tectonic_region_type]
                with make_ctxt:
                    sctx, rctx, dctx = gsim.make_contexts(r_sites, rupture)
                with calc_poes:
                    for imt in imts:
                        poes = gsim.get_poes(sctx, rctx, dctx, imt, imts[imt],
                                             hc.truncation_level)
                        pno = rupture.get_probability_no_exceedance(poes)
                        curv[imt] *= r_sites.expand(pno, placeholder=1)

        logs.LOG.info('job=%d, src=%s:%s, num_ruptures=%d, calc_time=%fs',
                      job_id, source.source_id, source.__class__.__name__,
                      num_ruptures, time.time() - t0)

    make_ctxt.flush()
    calc_poes.flush()

    # the 0 here is a shortcut for filtered sources giving no contribution;
    # this is essential for performance, we want to avoid returning
    # big arrays of zeros (MS)
    curve_dict = dict((rlz, [0 if (curv[imt] == 1.0).all() else 1. - curv[imt]
                             for imt in sorted(imts)])
                      for rlz, curv in curves.iteritems())
    return curve_dict, bbs


class ClassicalHazardCalculator(general.BaseHazardCalculator):
    """
    Classical PSHA hazard calculator. Computes hazard curves for a given set of
    points.

    For each realization of the calculation, we randomly sample source models
    and GMPEs (Ground Motion Prediction Equations) from logic trees.
    """

    core_calc_task = compute_hazard_curves

    def pre_execute(self):
        """
        Do pre-execution work. At the moment, this work entails:
        parsing and initializing sources, parsing and initializing the
        site model (if there is one), parsing vulnerability and
        exposure files and generating logic tree realizations. (The
        latter piece basically defines the work to be done in the
        `execute` phase.).
        """
        super(ClassicalHazardCalculator, self).pre_execute()
        self.imtls = self.hc.intensity_measure_types_and_levels
        realizations = self._get_realizations()
        n_rlz = len(realizations)
        n_levels = sum(len(lvls) for lvls in self.imtls.itervalues()
                       ) / float(len(self.imtls))
        n_sites = len(self.hc.site_collection)
        total = n_rlz * len(self.imtls) * n_levels * n_sites
        logs.LOG.info('Considering %d realization(s), %d IMT(s), %d level(s) '
                      'and %d sites, total %d', n_rlz, len(self.imtls),
                      n_levels, n_sites, total)
        self.curves_by_rlz = collections.OrderedDict(
            (rlz, [numpy.zeros((n_sites, len(self.imtls[imt])))
                   for imt in sorted(self.imtls)])
            for rlz in realizations)
        lt_models = models.LtSourceModel.objects.filter(
            hazard_calculation=self.hc)

        # a dictionary with the bounding boxes for earch source
        # model and each site, defined only for disaggregation
        # calculations:
        if self.hc.poes_disagg:
            self.bb_dict = dict(
                ((lt_model.id, site.id), BoundingBox(lt_model.id, site.id))
                for site in self.hc.site_collection
                for lt_model in lt_models)

    @EnginePerformanceMonitor.monitor
    def task_completed(self, (result, bbs)):
        """
        This is used to incrementally update hazard curve results by combining
        an initial value with some new results. (Each set of new results is
        computed over only a subset of seismic sources defined in the
        calculation model.)

        :param task_result:
            A dictionary rlz -> curves_by_imt where curves_by_imt is a
            list of 2-D numpy arrays representing the new results which need
            to be combined with the current value. These should be the same
            shape as self.curves_by_rlz[rlz][j] where rlz is the realization
            and j is the IMT ordinal.
        """
        for rlz, curves_by_imt in result.iteritems():
            for j, curves in enumerate(curves_by_imt):
                # j is the IMT index
                self.curves_by_rlz[rlz][j] = 1. - (
                    1. - self.curves_by_rlz[rlz][j]) * (1. - curves)
        if self.hc.poes_disagg:
            for bb in bbs:
                self.bb_dict[bb.lt_model_id, bb.site_id].update_bb(bb)
        self.log_percent()

    # this could be parallelized in the future, however in all the cases
    # I have seen until now, the serialized approach is fast enough (MS)
    @EnginePerformanceMonitor.monitor
    def save_hazard_curves(self):
        """
        Post-execution actions. At the moment, all we do is finalize the hazard
        curve results.
        """
        imtls = self.hc.intensity_measure_types_and_levels
        for rlz, curves_by_imt in self.curves_by_rlz.iteritems():
            # create a new `HazardCurve` 'container' record for each
            # realization (virtual container for multiple imts)
            models.HazardCurve.objects.create(
                output=models.Output.objects.create_output(
                    self.job, "hc-multi-imt-rlz-%s" % rlz.id,
                    "hazard_curve_multi"),
                lt_realization=rlz,
                imt=None,
                investigation_time=self.hc.investigation_time)

            # create a new `HazardCurve` 'container' record for each
            # realization for each intensity measure type
            for imt, curves in zip(sorted(imtls), curves_by_imt):
                hc_im_type, sa_period, sa_damping = from_string(imt)

                # save output
                hco = models.Output.objects.create(
                    oq_job=self.job,
                    display_name="Hazard Curve rlz-%s" % rlz.id,
                    output_type='hazard_curve',
                )

                # save hazard_curve
                haz_curve = models.HazardCurve.objects.create(
                    output=hco,
                    lt_realization=rlz,
                    investigation_time=self.hc.investigation_time,
                    imt=hc_im_type,
                    imls=imtls[imt],
                    sa_period=sa_period,
                    sa_damping=sa_damping,
                )

                # save hazard_curve_data
                points = self.hc.points_to_compute()
                logs.LOG.info('saving %d hazard curves for %s, imt=%s',
                              len(points), hco, imt)
                writer.CacheInserter.saveall([
                    models.HazardCurveData(
                        hazard_curve=haz_curve,
                        poes=list(poes),
                        location='POINT(%s %s)' % (p.longitude, p.latitude),
                        weight=rlz.weight)
                    for p, poes in zip(points, curves)])
        del self.curves_by_rlz  # save memory for the post_processing phase

    post_execute = save_hazard_curves

    def post_process(self):
        """
        Optionally generates aggregate curves, hazard maps and
        uniform_hazard_spectra.
        """
        logs.LOG.debug('> starting post processing')

        # means/quantiles:
        if self.hc.mean_hazard_curves or self.hc.quantile_hazard_curves:
            self.do_aggregate_post_proc()

        # hazard maps:
        # required for computing UHS
        # if `hazard_maps` is false but `uniform_hazard_spectra` is true,
        # just don't export the maps
        if self.hc.hazard_maps or self.hc.uniform_hazard_spectra:
            self.parallelize(
                post_proc.hazard_curves_to_hazard_map_task,
                post_proc.hazard_curves_to_hazard_map_task_arg_gen(self.job),
                self.log_percent)

        if self.hc.uniform_hazard_spectra:
            post_proc.do_uhs_post_proc(self.job)

        logs.LOG.debug('< done with post processing')<|MERGE_RESOLUTION|>--- conflicted
+++ resolved
@@ -130,12 +130,8 @@
 
 
 @tasks.oqtask
-<<<<<<< HEAD
 def compute_hazard_curves(
-        job_id, sitecol_pik, sources, lt_model, gsims_by_rlz, task_no):
-=======
-def compute_hazard_curves(job_id, sources, lt_model, gsims_by_rlz, task_no):
->>>>>>> 0c38f9fc
+        job_id, sitecol, sources, lt_model, gsims_by_rlz, task_no):
     """
     This task computes R2 * I hazard curves (each one is a
     numpy array of S * L floats) from the given source_ruptures
@@ -143,8 +139,8 @@
 
     :param job_id:
         ID of the currently running job
-    :param sitecol_pik:
-        A pickled SiteCollection
+    :param sitecol:
+        a :class:`openquake.hazardlib.site.SiteCollection` instance
     :param sources:
         a block of source objects
     :param lt_model:
@@ -153,38 +149,23 @@
         a dictionary of gsim dictionaries, one for each realization
     """
     hc = models.HazardCalculation.objects.get(oqjob=job_id)
-<<<<<<< HEAD
-    sitecol = sitecol_pik.unpickle()
     total_sites = len(sitecol)
     sitemesh = sitecol.mesh
-=======
-    total_sites = len(hc.site_collection)
-    sitemesh = hc.site_collection.mesh
->>>>>>> 0c38f9fc
     imts = general.im_dict_to_hazardlib(
         hc.intensity_measure_types_and_levels)
     curves = dict((rlz, dict((imt, numpy.ones([total_sites, len(imts[imt])]))
                              for imt in imts))
                   for rlz in gsims_by_rlz)
     if hc.poes_disagg:  # doing disaggregation
-<<<<<<< HEAD
         bbs = [BoundingBox(lt_model.id, site_id) for site_id in sitecol.sids]
-=======
-        bbs = [BoundingBox(lt_model.id, site.id)
-               for site in hc.site_collection]
->>>>>>> 0c38f9fc
     else:
         bbs = []
     mon = LightMonitor('getting ruptures', job_id, compute_hazard_curves)
     make_ctxt = LightMonitor('making contexts', job_id, compute_hazard_curves)
     calc_poes = LightMonitor('computing poes', job_id, compute_hazard_curves)
     for source, rows in itertools.groupby(
-<<<<<<< HEAD
             hc.gen_ruptures(sources, mon, sitecol),
             key=operator.itemgetter(0)):
-=======
-            hc.gen_ruptures(sources, mon), key=operator.itemgetter(0)):
->>>>>>> 0c38f9fc
         # a row is a triple (source, rupture, rupture_sites)
         t0 = time.time()
         num_ruptures = 0
