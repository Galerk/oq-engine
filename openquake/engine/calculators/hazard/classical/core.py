# Copyright (c) 2010-2013, GEM Foundation.
#
# OpenQuake is free software: you can redistribute it and/or modify it
# under the terms of the GNU Affero General Public License as published
# by the Free Software Foundation, either version 3 of the License, or
# (at your option) any later version.
#
# OpenQuake is distributed in the hope that it will be useful,
# but WITHOUT ANY WARRANTY; without even the implied warranty of
# MERCHANTABILITY or FITNESS FOR A PARTICULAR PURPOSE.  See the
# GNU General Public License for more details.
#
# You should have received a copy of the GNU Affero General Public License
# along with OpenQuake.  If not, see <http://www.gnu.org/licenses/>.

"""
Core functionality for the classical PSHA hazard calculator.
"""
import collections

import numpy

from openquake.hazardlib.imt import from_string

from openquake.engine import logs, writer
from openquake.engine.calculators.hazard import general
from openquake.engine.calculators.hazard.classical import (
    post_processing as post_proc)
from openquake.engine.db import models
from openquake.engine.utils import tasks
from openquake.engine.performance import EnginePerformanceMonitor, LightMonitor


@tasks.oqtask
def compute_hazard_curves(job_id, sources, gsims_by_rlz):
    """
    This task computes R2 * I hazard curves (each one is a
    numpy array of S * L floats) from the given source_ruptures
    pairs.

    :param job_id:
        ID of the currently running job
    :param sources:
        a block of source objects
    :param gsims_by_rlz:
        a dictionary of gsim dictionaries, one for each realization
    """
    hc = models.HazardCalculation.objects.get(oqjob=job_id)
    total_sites = len(hc.site_collection)
    imts = general.im_dict_to_hazardlib(
        hc.intensity_measure_types_and_levels)
    curves = dict((rlz, dict((imt, numpy.ones([total_sites, len(imts[imt])]))
                             for imt in imts))
                  for rlz in gsims_by_rlz)
    mon1 = LightMonitor('filtering sources', job_id, compute_hazard_curves)
    mon2 = LightMonitor('generating ruptures', job_id, compute_hazard_curves)
    mon3 = LightMonitor('filtering ruptures', job_id, compute_hazard_curves)
    mon4 = LightMonitor('making contexts', job_id, compute_hazard_curves)
    mon5 = LightMonitor('computing poes', job_id, compute_hazard_curves)
    for source in sources:
<<<<<<< HEAD
        s_sites = source.filter_sites_by_distance_to_source(
            hc.maximum_distance, hc.site_collection
        ) if hc.maximum_distance else hc.site_collection
        if s_sites is None:
            continue
        ruptures = list(source.iter_ruptures())
        for rupture in ruptures:
            r_sites = rupture.source_typology.\
                filter_sites_by_distance_to_rupture(
                    rupture, hc.maximum_distance, s_sites
                ) if hc.maximum_distance else s_sites
            if r_sites is None:
=======
        with mon1:
            s_sites = source.filter_sites_by_distance_to_source(
                hc.maximum_distance, hc.site_collection
            ) if hc.maximum_distance else hc.site_collection
            if s_sites is None:
>>>>>>> c5a591e1
                continue
        with mon2:
            ruptures = list(source.iter_ruptures(tom))
        for rupture in ruptures:
            with mon3:
                r_sites = rupture.source_typology.\
                    filter_sites_by_distance_to_rupture(
                        rupture, hc.maximum_distance, s_sites
                    ) if hc.maximum_distance else s_sites
                if r_sites is None:
                    continue
            prob = rupture.get_probability_one_or_more_occurrences()
            for rlz, curv in curves.iteritems():
                gsim = gsims_by_rlz[rlz][rupture.tectonic_region_type]
                with mon4:
                    sctx, rctx, dctx = gsim.make_contexts(r_sites, rupture)
                with mon5:
                    for imt in imts:
                        poes = gsim.get_poes(sctx, rctx, dctx, imt, imts[imt],
                                             hc.truncation_level)
                        curv[imt] *= r_sites.expand(
                            (1. - prob) ** poes, total_sites, placeholder=1)
    mon1.flush()
    mon2.flush()
    mon3.flush()
    mon4.flush()
    mon5.flush()
    # the 0 here is a shortcut for filtered sources giving no contribution;
    # this is essential for performance, we want to avoid returning
    # big arrays of zeros (MS)
    dic = dict((rlz, [0 if (curv[imt] == 1.0).all() else 1. - curv[imt]
                      for imt in sorted(imts)])
               for rlz, curv in curves.iteritems())
    return dic


class ClassicalHazardCalculator(general.BaseHazardCalculator):
    """
    Classical PSHA hazard calculator. Computes hazard curves for a given set of
    points.

    For each realization of the calculation, we randomly sample source models
    and GMPEs (Ground Motion Prediction Equations) from logic trees.
    """

    core_calc_task = compute_hazard_curves

    def pre_execute(self):
        """
        Do pre-execution work. At the moment, this work entails:
        parsing and initializing sources, parsing and initializing the
        site model (if there is one), parsing vulnerability and
        exposure files and generating logic tree realizations. (The
        latter piece basically defines the work to be done in the
        `execute` phase.).
        """
        super(ClassicalHazardCalculator, self).pre_execute()
        self.imtls = self.hc.intensity_measure_types_and_levels
        realizations = self._get_realizations()
        n_rlz = len(realizations)
        n_levels = sum(len(lvls) for lvls in self.imtls.itervalues()
                       ) / float(len(self.imtls))
        n_sites = len(self.hc.site_collection)
        total = n_rlz * len(self.imtls) * n_levels * n_sites
        logs.LOG.info('Considering %d realization(s), %d IMT(s), %d level(s) '
                      'and %d sites, total %d', n_rlz, len(self.imtls),
                      n_levels, n_sites, total)
        self.curves_by_rlz = collections.OrderedDict(
            (rlz, [numpy.zeros((n_sites, len(self.imtls[imt])))
                   for imt in sorted(self.imtls)])
            for rlz in realizations)

    @EnginePerformanceMonitor.monitor
    def task_completed(self, result):
        """
        This is used to incrementally update hazard curve results by combining
        an initial value with some new results. (Each set of new results is
        computed over only a subset of seismic sources defined in the
        calculation model.)

        :param task_result:
            A dictionary rlz -> curves_by_imt where curves_by_imt is a
            list of 2-D numpy arrays representing the new results which need
            to be combined with the current value. These should be the same
            shape as self.curves_by_rlz[rlz][j] where rlz is the realization
            and j is the IMT ordinal.
        """
        for rlz, curves_by_imt in result.iteritems():
            for j, curves in enumerate(curves_by_imt):
                # j is the IMT index
                self.curves_by_rlz[rlz][j] = 1. - (
                    1. - self.curves_by_rlz[rlz][j]) * (1. - curves)
        self.log_percent()

    # this could be parallelized in the future, however in all the cases
    # I have seen until now, the serialized approach is fast enough (MS)
    @EnginePerformanceMonitor.monitor
    def save_hazard_curves(self):
        """
        Post-execution actions. At the moment, all we do is finalize the hazard
        curve results.
        """
        imtls = self.hc.intensity_measure_types_and_levels
        for rlz, curves_by_imt in self.curves_by_rlz.iteritems():
            # create a new `HazardCurve` 'container' record for each
            # realization (virtual container for multiple imts)
            models.HazardCurve.objects.create(
                output=models.Output.objects.create_output(
                    self.job, "hc-multi-imt-rlz-%s" % rlz.id,
                    "hazard_curve_multi"),
                lt_realization=rlz,
                imt=None,
                investigation_time=self.hc.investigation_time)

            # create a new `HazardCurve` 'container' record for each
            # realization for each intensity measure type
            for imt, curves in zip(sorted(imtls), curves_by_imt):
                hc_im_type, sa_period, sa_damping = from_string(imt)

                # save output
                hco = models.Output.objects.create(
                    oq_job=self.job,
                    display_name="Hazard Curve rlz-%s" % rlz.id,
                    output_type='hazard_curve',
                )

                # save hazard_curve
                haz_curve = models.HazardCurve.objects.create(
                    output=hco,
                    lt_realization=rlz,
                    investigation_time=self.hc.investigation_time,
                    imt=hc_im_type,
                    imls=imtls[imt],
                    sa_period=sa_period,
                    sa_damping=sa_damping,
                )

                # save hazard_curve_data
                points = self.hc.points_to_compute()
                logs.LOG.info('saving %d hazard curves for %s, imt=%s',
                              len(points), hco, imt)
                writer.CacheInserter.saveall([
                    models.HazardCurveData(
                        hazard_curve=haz_curve,
                        poes=list(poes),
                        location='POINT(%s %s)' % (p.longitude, p.latitude),
                        weight=rlz.weight)
                    for p, poes in zip(points, curves)])
        del self.curves_by_rlz  # save memory for the post_processing phase

    post_execute = save_hazard_curves

    def post_process(self):
        """
        Optionally generates aggregate curves, hazard maps and
        uniform_hazard_spectra.
        """
        logs.LOG.debug('> starting post processing')

        # means/quantiles:
        if self.hc.mean_hazard_curves or self.hc.quantile_hazard_curves:
            self.do_aggregate_post_proc()

        # hazard maps:
        # required for computing UHS
        # if `hazard_maps` is false but `uniform_hazard_spectra` is true,
        # just don't export the maps
        if self.hc.hazard_maps or self.hc.uniform_hazard_spectra:
            self.parallelize(
                post_proc.hazard_curves_to_hazard_map_task,
                post_proc.hazard_curves_to_hazard_map_task_arg_gen(self.job),
                self.log_percent)

        if self.hc.uniform_hazard_spectra:
            post_proc.do_uhs_post_proc(self.job)

        logs.LOG.debug('< done with post processing')<|MERGE_RESOLUTION|>--- conflicted
+++ resolved
@@ -58,29 +58,14 @@
     mon4 = LightMonitor('making contexts', job_id, compute_hazard_curves)
     mon5 = LightMonitor('computing poes', job_id, compute_hazard_curves)
     for source in sources:
-<<<<<<< HEAD
-        s_sites = source.filter_sites_by_distance_to_source(
-            hc.maximum_distance, hc.site_collection
-        ) if hc.maximum_distance else hc.site_collection
-        if s_sites is None:
-            continue
-        ruptures = list(source.iter_ruptures())
-        for rupture in ruptures:
-            r_sites = rupture.source_typology.\
-                filter_sites_by_distance_to_rupture(
-                    rupture, hc.maximum_distance, s_sites
-                ) if hc.maximum_distance else s_sites
-            if r_sites is None:
-=======
         with mon1:
             s_sites = source.filter_sites_by_distance_to_source(
                 hc.maximum_distance, hc.site_collection
             ) if hc.maximum_distance else hc.site_collection
             if s_sites is None:
->>>>>>> c5a591e1
                 continue
         with mon2:
-            ruptures = list(source.iter_ruptures(tom))
+            ruptures = list(source.iter_ruptures())
         for rupture in ruptures:
             with mon3:
                 r_sites = rupture.source_typology.\
