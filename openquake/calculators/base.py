--- conflicted
+++ resolved
@@ -511,11 +511,7 @@
         site collection, possibly extracted from the exposure.
         """
         oq = self.oqparam
-<<<<<<< HEAD
-        self.load_riskmodel()  # must be called *after* read_exposure
-=======
         self.load_riskmodel()  # must be called first
->>>>>>> f3ca756f
         with self.monitor('reading site collection', autoflush=True):
             if oq.hazard_calculation_id:
                 with datastore.read(oq.hazard_calculation_id) as dstore:
