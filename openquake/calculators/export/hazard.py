# -*- coding: utf-8 -*-
# vim: tabstop=4 shiftwidth=4 softtabstop=4
#
# Copyright (C) 2014-2017 GEM Foundation
#
# OpenQuake is free software: you can redistribute it and/or modify it
# under the terms of the GNU Affero General Public License as published
# by the Free Software Foundation, either version 3 of the License, or
# (at your option) any later version.
#
# OpenQuake is distributed in the hope that it will be useful,
# but WITHOUT ANY WARRANTY; without even the implied warranty of
# MERCHANTABILITY or FITNESS FOR A PARTICULAR PURPOSE.  See the
# GNU Affero General Public License for more details.
#
# You should have received a copy of the GNU Affero General Public License
# along with OpenQuake. If not, see <http://www.gnu.org/licenses/>.

import re
import os
import logging
import operator
import collections

import numpy

from openquake.baselib.general import humansize, group_array, DictArray
from openquake.hazardlib import valid
from openquake.hazardlib.imt import from_string
from openquake.hazardlib.calc import disagg
from openquake.calculators.views import view
from openquake.calculators.export import export
from openquake.risklib.riskinput import GmfGetter
from openquake.commonlib import writers, hazard_writers, calc, util, source

F32 = numpy.float32
F64 = numpy.float64
U8 = numpy.uint8
U16 = numpy.uint16
U32 = numpy.uint32


GMF_MAX_SIZE = 10 * 1024 * 1024  # 10 MB
GMF_WARNING = '''\
There are a lot of ground motion fields; the export will be slow.
Consider canceling the operation and accessing directly %s.'''

# with compression you can save 60% of space by losing only 10% of saving time
savez = numpy.savez_compressed


def get_mesh(sitecol, complete=True):
    sc = sitecol.complete if complete else sitecol
    if sc.at_sea_level():
        mesh = numpy.zeros(len(sc), [('lon', F64), ('lat', F64)])
        mesh['lon'] = sc.lons
        mesh['lat'] = sc.lats
    else:
        mesh = numpy.zeros(len(sc), [('lon', F64), ('lat', F64),
                                     ('depth', F64)])
        mesh['lon'] = sc.lons
        mesh['lat'] = sc.lats
        mesh['depth'] = sc.depths
    return mesh


@export.add(('ruptures', 'xml'))
def export_ruptures_xml(ekey, dstore):
    """
    :param ekey: export key, i.e. a pair (datastore key, fmt)
    :param dstore: datastore object
    """
    fmt = ekey[-1]
    oq = dstore['oqparam']
    sm_by_grp = dstore['csm_info'].get_sm_by_grp()
    mesh = get_mesh(dstore['sitecol'])
    ruptures_by_grp = {}
    for grp_id, ruptures in calc.get_ruptures_by_grp(dstore).items():
        ruptures_by_grp[grp_id] = [ebr.export(mesh, sm_by_grp)
                                   for ebr in ruptures]
    dest = dstore.export_path('ses.' + fmt)
    writer = hazard_writers.SESXMLWriter(dest)
    writer.serialize(ruptures_by_grp, oq.investigation_time)
    return [dest]


@export.add(('ruptures', 'csv'))
def export_ruptures_csv(ekey, dstore):
    """
    :param ekey: export key, i.e. a pair (datastore key, fmt)
    :param dstore: datastore object
    """
    oq = dstore['oqparam']
    if 'scenario' in oq.calculation_mode:
        return []
    dest = dstore.export_path('ruptures.csv')
    header = ('rupid multiplicity mag centroid_lon centroid_lat centroid_depth'
              ' trt strike dip rake boundary').split()
    csm_info = dstore['csm_info']
    grp_trt = csm_info.grp_trt()
    rows = []
    ruptures_by_grp = calc.get_ruptures_by_grp(dstore)
    for grp_id, trt in sorted(grp_trt.items()):
        rup_data = calc.RuptureData(trt, csm_info.get_gsims(grp_id))
        for r in rup_data.to_array(ruptures_by_grp.get(grp_id, [])):
            rows.append(
                (r['rup_id'], r['multiplicity'], r['mag'],
                 r['lon'], r['lat'], r['depth'],
                 trt, r['strike'], r['dip'], r['rake'],
                 r['boundary']))
    rows.sort()  # by rupture serial
    writers.write_csv(dest, rows, header=header, sep='\t',
                      comment='investigation_time=%s' % oq.investigation_time)
    return [dest]


# #################### export Ground Motion fields ########################## #

class GmfSet(object):
    """
    Small wrapper around the list of Gmf objects associated to the given SES.
    """
    def __init__(self, gmfset, investigation_time, ses_idx):
        self.gmfset = gmfset
        self.investigation_time = investigation_time
        self.stochastic_event_set_id = ses_idx

    def __iter__(self):
        return iter(self.gmfset)

    def __bool__(self):
        return bool(self.gmfset)

    def __str__(self):
        return (
            'GMFsPerSES(investigation_time=%f, '
            'stochastic_event_set_id=%s,\n%s)' % (
                self.investigation_time,
                self.stochastic_event_set_id, '\n'.join(
                    sorted(str(g) for g in self.gmfset))))


class GroundMotionField(object):
    """
    The Ground Motion Field generated by the given rupture
    """
    def __init__(self, imt, sa_period, sa_damping, rupture_id, gmf_nodes):
        self.imt = imt
        self.sa_period = sa_period
        self.sa_damping = sa_damping
        self.rupture_id = rupture_id
        self.gmf_nodes = gmf_nodes

    def __iter__(self):
        return iter(self.gmf_nodes)

    def __getitem__(self, key):
        return self.gmf_nodes[key]

    def __str__(self):
        # string representation of a _GroundMotionField object showing the
        # content of the nodes (lon, lat an gmv). This is useful for debugging
        # and testing.
        mdata = ('imt=%(imt)s sa_period=%(sa_period)s '
                 'sa_damping=%(sa_damping)s rupture_id=%(rupture_id)s' %
                 vars(self))
        nodes = sorted(map(str, self.gmf_nodes))
        return 'GMF(%s\n%s)' % (mdata, '\n'.join(nodes))


class GroundMotionFieldNode(object):
    # the signature is not (gmv, x, y) because the XML writer expects
    # a location object
    def __init__(self, gmv, loc):
        self.gmv = gmv
        self.location = loc

    def __lt__(self, other):
        """
        A reproducible ordering by lon and lat; used in
        :function:`openquake.commonlib.hazard_writers.gen_gmfs`
        """
        return (self.location.x, self.location.y) < (
            other.location.x, other.location.y)

    def __str__(self):
        """Return lon, lat and gmv of the node in a compact string form"""
        return '<X=%9.5f, Y=%9.5f, GMV=%9.7f>' % (
            self.location.x, self.location.y, self.gmv)


class GmfCollection(object):
    """
    Object converting the parameters

    :param sitecol: SiteCollection
    :param ruptures: ruptures
    :param investigation_time: investigation time

    into an object with the right form for the EventBasedGMFXMLWriter.
    Iterating over a GmfCollection yields GmfSet objects.
    """
    def __init__(self, sitecol, imts, ruptures, investigation_time):
        self.sitecol = sitecol
        self.ruptures = ruptures
        self.imts = imts
        self.investigation_time = investigation_time

    def __iter__(self):
        completemesh = self.sitecol.complete.mesh
        gmfset = collections.defaultdict(list)
        for imti, imt_str in enumerate(self.imts):
            imt, sa_period, sa_damping = from_string(imt_str)
            for rupture in self.ruptures:
                gmf = rupture.gmfa['gmv'][:, imti]
                mesh = completemesh[rupture.indices]
                assert len(mesh) == len(gmf), (len(mesh), len(gmf))
                nodes = (GroundMotionFieldNode(gmv, loc)
                         for gmv, loc in zip(gmf, mesh))
                gmfset[rupture.ses_idx].append(
                    GroundMotionField(
                        imt, sa_period, sa_damping, rupture.eid, nodes))
        for ses_idx in sorted(gmfset):
            yield GmfSet(gmfset[ses_idx], self.investigation_time, ses_idx)

# ####################### export hazard curves ############################ #

HazardCurve = collections.namedtuple('HazardCurve', 'location poes')


def export_hazard_csv(key, dest, sitemesh, pmap,
                      imtls, comment):
    """
    Export the curves of the given realization into CSV.

    :param key: output_type and export_type
    :param dest: name of the exported file
    :param sitemesh: site collection
    :param pmap: a ProbabilityMap
    :param dict imtls: intensity measure types and levels
    :param comment: comment to use as header of the exported CSV file
    """
    curves = util.compose_arrays(
        sitemesh, calc.convert_to_array(pmap, len(sitemesh), imtls))
    writers.write_csv(dest, curves, comment=comment)
    return [dest]


def add_imt(fname, imt):
    """
    >>> add_imt('/path/to/hcurve_23.csv', 'SA(0.1)')
    '/path/to/hcurve-SA(0.1)_23.csv'
    """
    name = os.path.basename(fname)
    newname = re.sub('(_\d+\.)', '-%s\\1' % imt, name)
    return os.path.join(os.path.dirname(fname), newname)


def export_hcurves_by_imt_csv(key, kind, rlzs_assoc, fname, sitecol, pmap, oq):
    """
    Export the curves of the given realization into CSV.

    :param key: output_type and export_type
    :param kind: a string with the kind of output (realization or statistics)
    :param rlzs_assoc: a :class:`openquake.commonlib.source.RlzsAssoc` instance
    :param fname: name of the exported file
    :param sitecol: site collection
    :param pmap: a probability map
    :param oq: job.ini parameters
    """
    nsites = len(sitecol)
    fnames = []
    slicedic = oq.imtls.slicedic
    for imt, imls in oq.imtls.items():
        dest = add_imt(fname, imt)
        lst = [('lon', F32), ('lat', F32), ('depth', F32)]
        for iml in imls:
            lst.append(('poe-%s' % iml, F32))
        hcurves = numpy.zeros(nsites, lst)
        for sid, lon, lat, dep in zip(
                range(nsites), sitecol.lons, sitecol.lats, sitecol.depths):
            poes = pmap.setdefault(sid, 0).array[slicedic[imt]]
            hcurves[sid] = (lon, lat, dep) + tuple(poes)
        fnames.append(writers.write_csv(dest, hcurves, comment=_comment(
            rlzs_assoc, kind, oq.investigation_time) + ',imt=%s' % imt,
                                        header=[name for (name, dt) in lst]))
    return fnames


def hazard_curve_name(dstore, ekey, kind, rlzs_assoc):
    """
    :param calc_id: the calculation ID
    :param ekey: the export key
    :param kind: the kind of key
    :param rlzs_assoc: a RlzsAssoc instance
    """
    key, fmt = ekey
    prefix = {'hcurves': 'hazard_curve', 'hmaps': 'hazard_map',
              'uhs': 'hazard_uhs'}[key]
    if kind.startswith('quantile-'):  # strip the 7 characters 'hazard_'
        fname = dstore.build_fname('quantile_' + prefix[7:], kind[9:], fmt)
    else:
        fname = dstore.build_fname(prefix, kind, fmt)
    return fname


def _comment(rlzs_assoc, kind, investigation_time):
    rlz = rlzs_assoc.get_rlz(kind)
    if not rlz:
        return '%s, investigation_time=%s' % (kind, investigation_time)
    else:
        return (
            'source_model_tree_path=%s, gsim_tree_path=%s, '
            'investigation_time=%s' % (
                rlz.sm_lt_path, rlz.gsim_lt_path, investigation_time))


@util.reader
def build_hcurves(getter, imtls, monitor):
    with getter.dstore:
        pmaps = getter.get_pmaps(getter.sids)
        idx = dict(zip(getter.sids, range(len(getter.sids))))
        curves = numpy.zeros((len(getter.sids), len(pmaps)), imtls.dt)
        for r, pmap in enumerate(pmaps):
            for sid in pmap:
                curves[idx[sid], r] = pmap[sid].convert(imtls)
    return getter.sids, curves


def get_kkf(ekey):
    """
    :param ekey: export key, for instance ('uhs/rlz-1', 'xml')
    :returns: key, kind and fmt from the export key, i.e. 'uhs', 'rlz-1', 'xml'
    """
    key, fmt = ekey
    if '/' in key:
        key, kind = key.split('/', 1)
    else:
        kind = ''
    return key, kind, fmt


@export.add(('hcurves', 'csv'), ('hmaps', 'csv'), ('uhs', 'csv'))
def export_hcurves_csv(ekey, dstore):
    """
    Exports the hazard curves into several .csv files

    :param ekey: export key, i.e. a pair (datastore key, fmt)
    :param dstore: datastore object
    """
    oq = dstore['oqparam']
    rlzs_assoc = dstore['csm_info'].get_rlzs_assoc()
    sitecol = dstore['sitecol']
    sitemesh = get_mesh(sitecol)
    key, kind, fmt = get_kkf(ekey)
    fnames = []
    if oq.poes:
        pdic = DictArray({imt: oq.poes for imt in oq.imtls})
    for kind, hcurves in calc.PmapGetter(dstore).items(kind):
        fname = hazard_curve_name(dstore, (key, fmt), kind, rlzs_assoc)
        comment = _comment(rlzs_assoc, kind, oq.investigation_time)
        if key == 'uhs' and oq.poes and oq.uniform_hazard_spectra:
            uhs_curves = calc.make_uhs(
                hcurves, oq.imtls, oq.poes, len(sitemesh))
            writers.write_csv(
                fname, util.compose_arrays(sitemesh, uhs_curves),
                comment=comment)
            fnames.append(fname)
        elif key == 'hmaps' and oq.poes and oq.hazard_maps:
            hmap = calc.make_hmap(hcurves, oq.imtls, oq.poes)
            fnames.extend(
                export_hazard_csv(ekey, fname, sitemesh, hmap, pdic, comment))
        elif key == 'hcurves':
            fnames.extend(
                export_hcurves_by_imt_csv(
                    ekey, kind, rlzs_assoc, fname, sitecol, hcurves, oq))
    return sorted(fnames)

UHS = collections.namedtuple('UHS', 'imls location')


def get_metadata(realizations, kind):
    """
    :param list realizations:
        realization objects
    :param str kind:
        kind of data, i.e. a key in the datastore
    :returns:
        a dictionary with smlt_path, gsimlt_path, statistics, quantile_value
    """
    metadata = {}
    if kind.startswith('rlz-'):
        rlz = realizations[int(kind[4:])]
        metadata['smlt_path'] = '_'.join(rlz.sm_lt_path)
        metadata['gsimlt_path'] = rlz.gsim_rlz.uid
    elif kind.startswith('quantile-'):
        metadata['statistics'] = 'quantile'
        metadata['quantile_value'] = float(kind[9:])
    elif kind == 'mean':
        metadata['statistics'] = 'mean'
    elif kind == 'max':
        metadata['statistics'] = 'max'
    return metadata


@export.add(('uhs', 'xml'))
def export_uhs_xml(ekey, dstore):
    oq = dstore['oqparam']
    rlzs_assoc = dstore['csm_info'].get_rlzs_assoc()
    pgetter = calc.PmapGetter(dstore)
    sitemesh = get_mesh(dstore['sitecol'].complete)
    key, kind, fmt = get_kkf(ekey)
    fnames = []
    periods = [imt for imt in oq.imtls if imt.startswith('SA') or imt == 'PGA']
    for kind, hcurves in pgetter.items(kind):
        metadata = get_metadata(rlzs_assoc.realizations, kind)
        _, periods = calc.get_imts_periods(oq.imtls)
        uhs = calc.make_uhs(hcurves, oq.imtls, oq.poes, len(sitemesh))
        for poe in oq.poes:
            fname = hazard_curve_name(
                dstore, (key, fmt), kind + '-%s' % poe, rlzs_assoc)
            writer = hazard_writers.UHSXMLWriter(
                fname, periods=periods, poe=poe,
                investigation_time=oq.investigation_time, **metadata)
            data = []
            for site, curve in zip(sitemesh, uhs[str(poe)]):
                data.append(UHS(curve, Location(site)))
            writer.serialize(data)
            fnames.append(fname)
    return sorted(fnames)


class Location(object):
    def __init__(self, xyz):
        self.x, self.y = tuple(xyz)[:2]
        self.wkt = 'POINT(%s %s)' % (self.x, self.y)

HazardCurve = collections.namedtuple('HazardCurve', 'location poes')
HazardMap = collections.namedtuple('HazardMap', 'lon lat iml')


@export.add(('hcurves', 'xml'), ('hcurves', 'geojson'))
def export_hcurves_xml_json(ekey, dstore):
    key, kind, fmt = get_kkf(ekey)
    if fmt == 'geojson':
        logging.warn('The geojson exporters will be removed soon')
    len_ext = len(fmt) + 1
    oq = dstore['oqparam']
    sitemesh = get_mesh(dstore['sitecol'])
    rlzs_assoc = dstore['csm_info'].get_rlzs_assoc()
    fnames = []
    writercls = (hazard_writers.HazardCurveGeoJSONWriter
                 if fmt == 'geojson' else
                 hazard_writers.HazardCurveXMLWriter)
    for kind, hcurves in calc.PmapGetter(dstore).items(kind):
        if kind.startswith('rlz-'):
            rlz = rlzs_assoc.realizations[int(kind[4:])]
            smlt_path = '_'.join(rlz.sm_lt_path)
            gsimlt_path = rlz.gsim_rlz.uid
        else:
            smlt_path = ''
            gsimlt_path = ''
        curves = hcurves.convert(oq.imtls, len(sitemesh))
        name = hazard_curve_name(dstore, ekey, kind, rlzs_assoc)
        for imt in oq.imtls:
            imtype, sa_period, sa_damping = from_string(imt)
            fname = name[:-len_ext] + '-' + imt + '.' + fmt
            data = [HazardCurve(Location(site), poes[imt])
                    for site, poes in zip(sitemesh, curves)]
            writer = writercls(fname,
                               investigation_time=oq.investigation_time,
                               imls=oq.imtls[imt], imt=imtype,
                               sa_period=sa_period, sa_damping=sa_damping,
                               smlt_path=smlt_path, gsimlt_path=gsimlt_path)
            writer.serialize(data)
            fnames.append(fname)
    return sorted(fnames)


@export.add(('hmaps', 'xml'), ('hmaps', 'geojson'))
def export_hmaps_xml_json(ekey, dstore):
    key, kind, fmt = get_kkf(ekey)
    if fmt == 'geojson':
        logging.warn('The geojson exporters will be removed soon')
    oq = dstore['oqparam']
    sitecol = dstore['sitecol']
    sitemesh = get_mesh(sitecol)
    rlzs_assoc = dstore['csm_info'].get_rlzs_assoc()
    fnames = []
    writercls = (hazard_writers.HazardMapGeoJSONWriter
                 if fmt == 'geojson' else
                 hazard_writers.HazardMapXMLWriter)
    pdic = DictArray({imt: oq.poes for imt in oq.imtls})
    nsites = len(sitemesh)
    for kind, hcurves in calc.PmapGetter(dstore).items():
        hmaps = calc.make_hmap(
            hcurves, oq.imtls, oq.poes).convert(pdic, nsites)
        if kind.startswith('rlz-'):
            rlz = rlzs_assoc.realizations[int(kind[4:])]
            smlt_path = '_'.join(rlz.sm_lt_path)
            gsimlt_path = rlz.gsim_rlz.uid
        else:
            smlt_path = ''
            gsimlt_path = ''
        for imt in oq.imtls:
            for j, poe in enumerate(oq.poes):
                suffix = '-%s-%s' % (poe, imt)
                fname = hazard_curve_name(
                    dstore, ekey, kind + suffix, rlzs_assoc)
                data = [HazardMap(site[0], site[1], _extract(hmap, imt, j))
                        for site, hmap in zip(sitemesh, hmaps)]
                writer = writercls(
                    fname, investigation_time=oq.investigation_time,
                    imt=imt, poe=poe,
                    smlt_path=smlt_path, gsimlt_path=gsimlt_path)
                writer.serialize(data)
                fnames.append(fname)
    return sorted(fnames)


def _extract(hmap, imt, j):
    # hmap[imt] can be a tuple or a scalar if j=0
    tup = hmap[imt]
    if hasattr(tup, '__iter__'):
        return tup[j]
    assert j == 0
    return tup


def save_np(fname, dic, mesh, *extras, **kw):
    """
    Save a dictionary of arrays as a single .npy file containing a
    structured array with fields which are they keys of the dictionary,
    plus lon/lat fields coming from the mesh.
    The length of the array is assumed to be equal to the length of the
    mesh. It is also possible to pass extra triples (field, dtype, values)
    to store additional fields.

    :param fname: .npy or .npz file name
    :param dic: dictionary of arrays of the same shape
    :param mesh: a mesh array with lon, lat fields of the same length
    :param extras: optional triples (field, dtype, values)
    :param kw: dictionary of parameters (like investigation_time)
    """
    arr = dic[next(iter(dic))]
    dtlist = [(str(field), arr.dtype) for field in sorted(dic)]
    for field, dtype, values in extras:
        dtlist.append((str(field), dtype))
    array = numpy.zeros(arr.shape, dtlist)
    for field in dic:
        array[field] = dic[field]
    for field, dtype, values in extras:
        array[field] = values
    if fname.endswith('.npy'):
        numpy.save(fname, util.compose_arrays(mesh, array))
    else:  # npz
        numpy.savez(fname, all=util.compose_arrays(mesh, array), **kw)
    return [fname]


@export.add(('hcurves', 'npz'))
def export_hcurves_np(ekey, dstore):
    oq = dstore['oqparam']
    mesh = get_mesh(dstore['sitecol'])
    fname = dstore.export_path('%s.%s' % ekey)
    dic = {}
    for kind, hcurves in calc.PmapGetter(dstore).items():
        dic[kind] = hcurves.convert_npy(oq.imtls, len(mesh))
    save_np(fname, dic, mesh, investigation_time=oq.investigation_time)
    return [fname]


@export.add(('uhs', 'npz'))
def export_uhs_np(ekey, dstore):
    oq = dstore['oqparam']
    mesh = get_mesh(dstore['sitecol'])
    fname = dstore.export_path('%s.%s' % ekey)
    dic = {}
    for kind, hcurves in calc.PmapGetter(dstore).items():
        dic[kind] = calc.make_uhs(hcurves, oq.imtls, oq.poes, len(mesh))
    save_np(fname, dic, mesh, investigation_time=oq.investigation_time)
    return [fname]


@export.add(('hmaps', 'npz'))
def export_hmaps_np(ekey, dstore):
    oq = dstore['oqparam']
    sitecol = dstore['sitecol']
    mesh = get_mesh(sitecol)
    pdic = DictArray({imt: oq.poes for imt in oq.imtls})
    fname = dstore.export_path('%s.%s' % ekey)
    dic = {}
    for kind, hcurves in calc.PmapGetter(dstore).items():
        hmap = calc.make_hmap(hcurves, oq.imtls, oq.poes)
        dic[kind] = calc.convert_to_array(hmap, len(mesh), pdic)
    save_np(fname, dic, mesh, ('vs30', F32, sitecol.vs30),
            investigation_time=oq.investigation_time)
    return [fname]


@export.add(('gmf_data', 'xml'))
def export_gmf(ekey, dstore):
    """
    :param ekey: export key, i.e. a pair (datastore key, fmt)
    :param dstore: datastore object
    """
    sitecol = dstore['sitecol']
    oq = dstore['oqparam']
    investigation_time = (None if oq.calculation_mode == 'scenario'
                          else oq.investigation_time)
    fmt = ekey[-1]
    gmf_data = dstore['gmf_data']
    nbytes = gmf_data.attrs['nbytes']
    logging.info('Internal size of the GMFs: %s', humansize(nbytes))
    if nbytes > GMF_MAX_SIZE:
        logging.warn(GMF_WARNING, dstore.hdf5path)
    fnames = []
    ruptures_by_rlz = collections.defaultdict(list)
    data = gmf_data['data'].value
    events = dstore['events'].value
    eventdict = dict(zip(events['eid'], events))
    for rlzi, gmf_arr in group_array(data, 'rlzi').items():
        ruptures = ruptures_by_rlz[rlzi]
        for eid, gmfa in group_array(gmf_arr, 'eid').items():
            ses_idx = eventdict[eid]['ses']
            rup = Rup(eid, ses_idx, sorted(set(gmfa['sid'])), gmfa)
            ruptures.append(rup)
    rlzs = dstore['csm_info'].get_rlzs_assoc().realizations
    for rlzi in sorted(ruptures_by_rlz):
        ruptures_by_rlz[rlzi].sort(key=operator.attrgetter('eid'))
        fname = dstore.build_fname('gmf', rlzi, fmt)
        fnames.append(fname)
        globals()['export_gmf_%s' % fmt](
            ('gmf', fmt), fname, sitecol, oq.imtls, ruptures_by_rlz[rlzi],
            rlzs[rlzi], investigation_time)
    return fnames


Rup = collections.namedtuple('Rup', ['eid', 'ses_idx', 'indices', 'gmfa'])


def export_gmf_xml(key, dest, sitecol, imts, ruptures, rlz,
                   investigation_time):
    """
    :param key: output_type and export_type
    :param dest: name of the exported file
    :param sitecol: the full site collection
    :param imts: the list of intensity measure types
    :param ruptures: an ordered list of ruptures
    :param rlz: a realization object
    :param investigation_time: investigation time (None for scenario)
    """
    if hasattr(rlz, 'gsim_rlz'):  # event based
        smltpath = '_'.join(rlz.sm_lt_path)
        gsimpath = rlz.gsim_rlz.uid
    else:  # scenario
        smltpath = ''
        gsimpath = rlz.uid
    writer = hazard_writers.EventBasedGMFXMLWriter(
        dest, sm_lt_path=smltpath, gsim_lt_path=gsimpath)
    writer.serialize(
        GmfCollection(sitecol, imts, ruptures, investigation_time))
    return {key: [dest]}


@export.add(('gmf_data', 'csv'))
def export_gmf_data_csv(ekey, dstore):
    oq = dstore['oqparam']
    rlzs_assoc = dstore['csm_info'].get_rlzs_assoc()
    imts = list(oq.imtls)
    sitemesh = get_mesh(dstore['sitecol'])
    eid = int(ekey[0].split('/')[1]) if '/' in ekey[0] else None
    gmfa = dstore['gmf_data']['data'].value
    if eid is None:  # new format
        f = dstore.build_fname('sitemesh', '', 'csv')
        sids = numpy.arange(len(sitemesh), dtype=U32)
        sites = util.compose_arrays(sids, sitemesh, 'site_id')
        writers.write_csv(f, sites)
        fname = dstore.build_fname('gmf', 'data', 'csv')
        gmfa.sort(order=['rlzi', 'sid', 'eid'])
        writers.write_csv(fname, _expand_gmv(gmfa, imts))
        return [fname, f]
    # old format for single eid
    gmfa = gmfa[gmfa['eid'] == eid]
    fnames = []
    for rlzi, array in group_array(gmfa, 'rlzi').items():
        rlz = rlzs_assoc.realizations[rlzi]
        data, comment = _build_csv_data(
            array, rlz, dstore['sitecol'], imts, oq.investigation_time)
        fname = dstore.build_fname(
            'gmf', '%d-rlz-%03d' % (eid, rlzi), 'csv')
        writers.write_csv(fname, data, comment=comment)
        fnames.append(fname)
    return fnames


def _expand_gmv(array, imts):
    # the array-field gmv becomes a set of scalar fields gmv_<imt>
    dtype = array.dtype
    assert dtype['gmv'].shape[0] == len(imts)
    dtlist = []
    for name in dtype.names:
        dt = dtype[name]
        if name == 'gmv':
            for imt in imts:
                dtlist.append(('gmv_' + imt, F32))
        else:
            dtlist.append((name, dt))
    return array.view(dtlist)


def _build_csv_data(array, rlz, sitecol, imts, investigation_time):
    # lon, lat, gmv_imt1, ..., gmv_imtN
    smlt_path = '_'.join(rlz.sm_lt_path)
    gsimlt_path = rlz.gsim_rlz.uid
    comment = ('smlt_path=%s, gsimlt_path=%s, investigation_time=%s' %
               (smlt_path, gsimlt_path, investigation_time))
    rows = [['lon', 'lat'] + imts]
    for sid, data in group_array(array, 'sid').items():
        row = ['%.5f' % sitecol.lons[sid], '%.5f' % sitecol.lats[sid]] + list(
            data['gmv'])
        rows.append(row)
    return rows, comment


@export.add(('gmf_scenario', 'csv'))
def export_gmf_scenario_csv(ekey, dstore):
    what = ekey[0].split('/')
    if len(what) == 1:
        raise ValueError('Missing "/rup-\d+"')
    oq = dstore['oqparam']
    csm_info = dstore['csm_info']
    rlzs_assoc = csm_info.get_rlzs_assoc()
    samples = csm_info.get_samples_by_grp()
    imts = list(oq.imtls)
    mo = re.match('rup-(\d+)$', what[1])
    if mo is None:
        raise ValueError(
            "Invalid format: %r does not match 'rup-(\d+)$'" % what[1])
    rup_id = int(mo.group(1))
    events = dstore['events']
<<<<<<< HEAD
    calc.RuptureGetter(dstore, )
    ruptures = list(calc.get_all_ruptures(dstore, events, grp_ids, rup_id))
=======
    ruptures = list(calc.get_all_ruptures(dstore, events, rup_id=rup_id))
>>>>>>> 6fff1800
    if not ruptures:
        logging.warn('There is no rupture %d', rup_id)
        return []
    [ebr] = ruptures
    rlzs_by_gsim = rlzs_assoc.get_rlzs_by_gsim(ebr.grp_id)
    samples = samples[ebr.grp_id]
    min_iml = calc.fix_minimum_intensity(oq.minimum_intensity, imts)
    correl_model = oq.get_correl_model()
    sitecol = dstore['sitecol'].complete
    getter = GmfGetter(
        rlzs_by_gsim, ruptures, sitecol, imts, min_iml,
        oq.maximum_distance, oq.truncation_level, correl_model, samples)
    getter.init()
    sids = getter.computers[0].sites.sids
    hazardr = getter.get_hazard()
    rlzs = rlzs_assoc.realizations
    fields = ['eid-%03d' % eid for eid in getter.eids]
    dt = numpy.dtype([(f, F32) for f in fields])
    mesh = numpy.zeros(len(sids), [('lon', F64), ('lat', F64)])
    mesh['lon'] = sitecol.lons[sids]
    mesh['lat'] = sitecol.lats[sids]
    writer = writers.CsvWriter(fmt='%.5f')
    for rlzi in range(len(rlzs)):
        hazard = hazardr[rlzi]
        for imti, imt in enumerate(imts):
            gmfs = numpy.zeros(len(sids), dt)
            for s, sid in enumerate(sids):
                for rec in hazard[sid]:
                    event = 'eid-%03d' % rec['eid']
                    gmfs[s][event] = rec['gmv'][imti]
            dest = dstore.build_fname(
                'gmf', 'rup-%s-rlz-%s-%s' % (rup_id, rlzi, imt), 'csv')
            data = util.compose_arrays(mesh, gmfs)
            writer.save(data, dest)
    return writer.getsaved()


def _gmf_scenario(data, num_sites, imts):
    # convert data into the composite array expected by QGIS
    eids = sorted(numpy.unique(data['eid']))
    eid2idx = {eid: idx for idx, eid in enumerate(eids)}
    E = len(eid2idx)
    gmf_dt = numpy.dtype([(imt, (F32, (E,))) for imt in imts])
    gmfa = numpy.zeros(num_sites, gmf_dt)
    for rec in data:
        arr = gmfa[rec['sid']]
        for imt, gmv in zip(imts, rec['gmv']):
            arr[imt][eid2idx[rec['eid']]] = gmv
    return gmfa, E


@export.add(('gmf_data', 'npz'))
def export_gmf_scenario_npz(ekey, dstore):
    dic = {}
    oq = dstore['oqparam']
    mesh = get_mesh(dstore['sitecol'])
    n = len(mesh)
    fname = dstore.export_path('%s.%s' % ekey)
    if 'gmf_data' in dstore:
        data_by_rlzi = group_array(dstore['gmf_data/data'].value, 'rlzi')
        for rlzi in data_by_rlzi:
            gmfa, e = _gmf_scenario(data_by_rlzi[rlzi], n, oq.imtls)
            logging.info('Exporting array of shape %s for rlz %d',
                         (n, e), rlzi)
            dic['rlz-%03d' % rlzi] = util.compose_arrays(mesh, gmfa)
    else:  # nothing to export
        return []
    savez(fname, **dic)
    return [fname]


DisaggMatrix = collections.namedtuple(
    'DisaggMatrix', 'poe iml dim_labels matrix')


@export.add(('disagg', 'xml'))
def export_disagg_xml(ekey, dstore):
    oq = dstore['oqparam']
    rlzs = dstore['csm_info'].get_rlzs_assoc().realizations
    group = dstore['disagg']
    fnames = []
    writercls = hazard_writers.DisaggXMLWriter
    trts = dstore.get_attr('csm_info', 'trts')
    for key in group:
        matrix = dstore['disagg/' + key]
        attrs = group[key].attrs
        rlz = rlzs[attrs['rlzi']]
        poe = attrs['poe_agg']
        iml = attrs['iml']
        imt, sa_period, sa_damping = from_string(attrs['imt'])
        fname = dstore.export_path(key + '.xml')
        lon, lat = attrs['location']
        writer = writercls(
            fname, investigation_time=oq.investigation_time,
            imt=imt, smlt_path='_'.join(rlz.sm_lt_path),
            gsimlt_path=rlz.gsim_rlz.uid, lon=lon, lat=lat,
            sa_period=sa_period, sa_damping=sa_damping,
            mag_bin_edges=attrs['mag_bin_edges'],
            dist_bin_edges=attrs['dist_bin_edges'],
            lon_bin_edges=attrs['lon_bin_edges'],
            lat_bin_edges=attrs['lat_bin_edges'],
            eps_bin_edges=attrs['eps_bin_edges'],
            tectonic_region_types=trts,
        )
        data = [
            DisaggMatrix(poe[i], iml, dim_labels, matrix['_'.join(dim_labels)])
            for i, dim_labels in enumerate(disagg.pmf_map)]
        writer.serialize(data)
        fnames.append(fname)
    return sorted(fnames)


# adapted from the nrml_converters
def save_disagg_to_csv(metadata, matrices):
    """
    Save disaggregation matrices to multiple .csv files.
    """
    skip_keys = ('Mag', 'Dist', 'Lon', 'Lat', 'Eps', 'TRT')
    base_header = ','.join(
        '%s=%s' % (key, value) for key, value in metadata.items()
        if value is not None and key not in skip_keys)
    for disag_tup, (poe, iml, matrix, fname) in matrices.items():
        header = '%s,poe=%s,iml=%s\n' % (base_header, poe, iml)

        if disag_tup == ('Mag', 'Lon', 'Lat'):
            matrix = numpy.swapaxes(matrix, 0, 1)
            matrix = numpy.swapaxes(matrix, 1, 2)
            disag_tup = ('Lon', 'Lat', 'Mag')

        axis = [metadata[v] for v in disag_tup]
        header += ','.join(v for v in disag_tup)
        header += ',poe'

        # compute axis mid points
        axis = [(ax[: -1] + ax[1:]) / 2. if ax.dtype == float
                else ax for ax in axis]

        values = None
        if len(axis) == 1:
            values = numpy.array([axis[0], matrix.flatten()]).T
        else:
            grids = numpy.meshgrid(*axis, indexing='ij')
            values = [g.flatten() for g in grids]
            values.append(matrix.flatten())
            values = numpy.array(values).T

        writers.write_csv(fname, values, comment=header, fmt='%.5E')


@export.add(('disagg', 'csv'))
def export_disagg_csv(ekey, dstore):
    oq = dstore['oqparam']
    disagg_outputs = oq.disagg_outputs or valid.disagg_outs
    rlzs = dstore['csm_info'].get_rlzs_assoc().realizations
    group = dstore['disagg']
    fnames = []
    trts = dstore.get_attr('csm_info', 'trts')
    for key in group:
        matrix = dstore['disagg/' + key]
        attrs = group[key].attrs
        rlz = rlzs[attrs['rlzi']]
        try:
            poes = [attrs['poe']] * len(disagg_outputs)
        except:  # no poes_disagg were given
            poes = attrs['poe_agg']
        iml = attrs['iml']
        imt, sa_period, sa_damping = from_string(attrs['imt'])
        lon, lat = attrs['location']
        metadata = collections.OrderedDict()
        # Loads "disaggMatrices" nodes
        metadata['smlt_path'] = '_'.join(rlz.sm_lt_path)
        metadata['gsimlt_path'] = rlz.gsim_rlz.uid
        metadata['imt'] = imt
        metadata['investigation_time'] = oq.investigation_time
        metadata['lon'] = lon
        metadata['lat'] = lat
        metadata['Mag'] = attrs['mag_bin_edges']
        metadata['Dist'] = attrs['dist_bin_edges']
        metadata['Lon'] = attrs['lon_bin_edges']
        metadata['Lat'] = attrs['lat_bin_edges']
        metadata['Eps'] = attrs['eps_bin_edges']
        metadata['TRT'] = trts
        data = {}
        for poe, label in zip(poes, disagg_outputs):
            tup = tuple(label.split('_'))
            fname = dstore.export_path(key + '_%s.csv' % label)
            data[tup] = poe, iml, matrix[label].value, fname
            fnames.append(fname)
        save_disagg_to_csv(metadata, data)
    return fnames


@export.add(('realizations', 'csv'))
def export_realizations(ekey, dstore):
    rlzs = dstore[ekey[0]]
    data = [['ordinal', 'uid', 'model', 'gsim', 'weight']]
    for i, rlz in enumerate(rlzs):
        data.append([i, rlz['uid'], rlz['model'], rlz['gsims'], rlz['weight']])
    path = dstore.export_path('realizations.csv')
    writers.write_csv(path, data, fmt='%s')
    return [path]


@export.add(('sourcegroups', 'csv'))
def export_sourcegroups(ekey, dstore):
    csm_info = dstore['csm_info']
    data = [['grp_id', 'trt', 'eff_ruptures']]
    for i, sm in enumerate(csm_info.source_models):
        for src_group in sm.src_groups:
            trt = source.capitalize(src_group.trt)
            er = src_group.eff_ruptures
            data.append((src_group.id, trt, er))
    path = dstore.export_path('sourcegroups.csv')
    writers.write_csv(path, data, fmt='%s')
    return [path]


# because of the code in server.views.calc_results we are not visualizing
# .txt outputs, so we use .rst here
@export.add(('fullreport', 'rst'))
def export_fullreport(ekey, dstore):
    with open(dstore.export_path('report.rst'), 'w') as f:
        f.write(view('fullreport', dstore))
    return [f.name]<|MERGE_RESOLUTION|>--- conflicted
+++ resolved
@@ -738,13 +738,7 @@
         raise ValueError(
             "Invalid format: %r does not match 'rup-(\d+)$'" % what[1])
     rup_id = int(mo.group(1))
-    events = dstore['events']
-<<<<<<< HEAD
-    calc.RuptureGetter(dstore, )
-    ruptures = list(calc.get_all_ruptures(dstore, events, grp_ids, rup_id))
-=======
-    ruptures = list(calc.get_all_ruptures(dstore, events, rup_id=rup_id))
->>>>>>> 6fff1800
+    ruptures = list(calc.get_all_ruptures(dstore, rup_id=rup_id))
     if not ruptures:
         logging.warn('There is no rupture %d', rup_id)
         return []
