--- conflicted
+++ resolved
@@ -29,12 +29,8 @@
 
 from openquake import logs
 from openquake.calculators.risk import general
-<<<<<<< HEAD
 from openquake.db.models import Output, FragilityModel
 from openquake.db.models import DmgDistPerAsset, Ffc, Ffd
-=======
-from openquake.db.models import Output, FragilityModel, DmgDistPerAsset
->>>>>>> f674482c
 from openquake.db.models import DmgDistPerAssetData
 from openquake.db.models import inputs4job
 from openquake.export.risk import export_dmg_dist_per_asset
@@ -50,9 +46,6 @@
 
     def pre_execute(self):
         """
-<<<<<<< HEAD
-        Write the initial db container records for the calculation results.
-=======
         Perform the following pre-execution tasks:
 
         * store the exposure model specified in the
@@ -63,7 +56,6 @@
         later processing
         * write the initial database container records
         for calculation results
->>>>>>> f674482c
         """
 
         self.store_exposure_assets()
@@ -83,12 +75,6 @@
 
         fm = _fm(oq_job)
 
-<<<<<<< HEAD
-=======
-        # temporary, will be removed
-        assert fm.format == "continuous"
-
->>>>>>> f674482c
         DmgDistPerAsset(
             output=output,
             dmg_states=_damage_states(fm.lss)).save()
@@ -122,16 +108,9 @@
         """
         Compute the results for a single block.
 
-<<<<<<< HEAD
         Currently we  only support the computation of
         damage distributions per asset (i.e. mean and stddev
         of the distribution for each damage state related to the asset).
-=======
-        Currently we  only support continuous fragility models and
-        the computation of the damage distribution per asset (i.e.
-        mean and stddev of the distribution for each damage state
-        related to the asset).
->>>>>>> f674482c
 
         :param block_id: id of the region block data.
         :type block_id: integer
@@ -148,11 +127,8 @@
                 output__oq_job=self.job_ctxt.oq_job,
                 output__output_type="dmg_dist_per_asset")
 
-<<<<<<< HEAD
         fset = fm.ffd_set if fm.format == "discrete" else fm.ffc_set
 
-=======
->>>>>>> f674482c
         for site in block.sites:
             point = self.job_ctxt.region.grid.point_at(site)
             gmf = general.load_gmvs_at(self.job_ctxt.job_id, point)
@@ -161,11 +137,7 @@
                 self.job_ctxt.job_id, site)
 
             for asset in assets:
-<<<<<<< HEAD
                 funcs = fset.filter(
-=======
-                funcs = fm.ffc_set.filter(
->>>>>>> f674482c
                     taxonomy=asset.taxonomy).order_by("lsi")
 
                 assert len(funcs) > 0, ("no limit states associated "
@@ -261,7 +233,6 @@
     :rtype: 1d `numpy.array`
     """
 
-<<<<<<< HEAD
     def compute_poe_con(iml, func):
         """
         Compute the Probability of Exceedance for the given
@@ -293,26 +264,10 @@
 
     ftype_poe_map = {Ffc: compute_poe_con, Ffd: compute_poe_dsc}
 
-=======
-    def compute_poe(iml, mean, stddev):
-        """
-        Compute the Probability of Exceedance for the given
-        Intensity Measure Level.
-        """
-
-        variance = stddev ** 2.0
-        sigma = math.sqrt(math.log((variance / mean ** 2.0) + 1.0))
-        mu = math.exp(math.log(mean ** 2.0 / math.sqrt(
-                variance + mean ** 2.0)))
-
-        return scipy.stats.lognorm.cdf(iml, sigma, scale=mu)
-
->>>>>>> f674482c
     # we always have a number of damage states
     # which is len(limit states) + 1
     damage_states = numpy.zeros(len(funcs) + 1)
 
-<<<<<<< HEAD
     fm = funcs[0].fragility_model
 
     # when we have a discrete fragility model and
@@ -325,9 +280,6 @@
         return numpy.array(damage_states)
 
     first_poe = ftype_poe_map[funcs[0].__class__](gmv, funcs[0])
-=======
-    first_poe = compute_poe(gmv, funcs[0].mean, funcs[0].stddev)
->>>>>>> f674482c
 
     # first damage state is always 1 - the probability
     # of exceedance of first limit state
@@ -338,24 +290,14 @@
     # starting from one, the first damage state
     # is already computed...
     for x in xrange(1, len(funcs)):
-<<<<<<< HEAD
         poe = ftype_poe_map[funcs[x].__class__](gmv, funcs[x])
-=======
-        poe = compute_poe(gmv, funcs[x].mean, funcs[x].stddev)
->>>>>>> f674482c
         damage_states[x] = last_poe - poe
         last_poe = poe
 
     # last damage state is equal to the probabily
     # of exceedance of the last limit state
-<<<<<<< HEAD
     damage_states[len(funcs)] = ftype_poe_map[
         funcs[len(funcs) - 1].__class__](gmv, funcs[len(funcs) - 1])
-=======
-    damage_states[len(funcs)] = compute_poe(
-        gmv, funcs[len(funcs) - 1].mean,
-        funcs[len(funcs) - 1].stddev)
->>>>>>> f674482c
 
     return numpy.array(damage_states)
 
