--- conflicted
+++ resolved
@@ -74,25 +74,12 @@
         The life expectancy used for every asset.
     """
 
-<<<<<<< HEAD
-    calculator = api.ProbabilisticEventBased(
-        vulnerability_function, curve_resolution=loss_curve_resolution,
-        time_span=time_span, tses=tses,
-        seed=seed, correlation=asset_correlation)
-
-    calculator_retrofitted = api.ProbabilisticEventBased(
-        vulnerability_function_retrofitted,
-        curve_resolution=loss_curve_resolution,
-        time_span=time_span, tses=tses,
-        seed=seed, correlation=asset_correlation)
-=======
     for hazard_output_id, hazard_data in hazard.items():
         hazard_id, _ = hazard_data
         (bcr_distribution_id,) = output_containers[hazard_output_id]
 
         hazard_getter = general.hazard_getter(
             hazard_getter_name, hazard_id, imt)
->>>>>>> 724c28ed
 
         calculator = api.ProbabilisticEventBased(
             vulnerability_function, curve_resolution=loss_curve_resolution,
@@ -151,11 +138,7 @@
         super_params = super(EventBasedBCRRiskCalculator,
                              self).calculator_parameters
 
-<<<<<<< HEAD
-        return super_params[2:] + [
-=======
         return super_params[2:-1] + [
->>>>>>> 724c28ed
             self.rc.asset_life_expectancy, self.rc.interest_rate
         ]
 
@@ -174,16 +157,11 @@
         """
         return [
             models.BCRDistribution.objects.create(
-<<<<<<< HEAD
-                output=models.Output.objects.create_output(
-                    self.job, "BCR Distribution", "bcr_distribution")).pk
-=======
                 hazard_output=hazard_output,
                 output=models.Output.objects.create_output(
                     self.job,
                     "BCR Distribution for hazard %s" % hazard_output,
                     "bcr_distribution")).pk
->>>>>>> 724c28ed
         ]
 
     def set_risk_models(self):
