# -*- coding: utf-8 -*-

# Copyright (c) 2010-2012, GEM Foundation.
#
# OpenQuake is free software: you can redistribute it and/or modify it
# under the terms of the GNU Affero General Public License as published
# by the Free Software Foundation, either version 3 of the License, or
# (at your option) any later version.
#
# OpenQuake is distributed in the hope that it will be useful,
# but WITHOUT ANY WARRANTY; without even the implied warranty of
# MERCHANTABILITY or FITNESS FOR A PARTICULAR PURPOSE.  See the
# GNU General Public License for more details.
#
# You should have received a copy of the GNU Affero General Public License
# along with OpenQuake.  If not, see <http://www.gnu.org/licenses/>.

"""Common functionality for Risk calculators."""

import os
import random

import risklib

from django import db

from openquake import logs
from openquake.utils import config
from openquake.db import models
from openquake.calculators import base
from openquake import export
from openquake.utils import stats
from openquake.calculators.risk import hazard_getters
from nrml.risk import parsers

# FIXME: why is a writer in a package called "input" ?
from openquake.input import exposure as exposure_writer


class BaseRiskCalculator(base.CalculatorNext):
    """
    Abstract base class for risk calculators. Contains a bunch of common
    functionality, including initialization procedures and the core
    distribution/execution logic.

    :attribute dict taxonomies:
      A dictionary mapping each taxonomy with the number of assets the
      calculator will work on. Assets are extracted from the exposure
      input and filtered according with the RiskCalculation
      region_constraint

    :attribute exposure_model:
      The exposure model used by the calculation

    :attribute asset_offsets:
      A generator of asset offsets used by each celery task. Assets are
      ordered by their id. An asset offset is an int that identify the
      set of assets going from offset to offset + block_size.

    :attribute dict vulnerability_functions:
       A dict mapping taxonomy to vulnerability functions used for
       this calculation

    :attribute rnd:
      The random number generator (initialized with a master seed) used
      for sampling

    :attribute str imt:
      The intensity measure type considered
    """

    hazard_getter = None  # the name of the hazard getter class; to override

    def __init__(self, job):
        super(BaseRiskCalculator, self).__init__(job)

        self.taxonomies = None
        self.exposure_model = None
        self.rnd = None
        self.vulnerability_functions = None
        self.imt = None

    def pre_execute(self):
        """
        In this phase, the general workflow is

        1. Parse the exposure input and store the exposure data (if
        not already present)

        2. Check if the exposure filtered with region_constraint is
        not empty

        3. Parse the risk models

        4. Initialize progress counters

        5. Initialize random number generator
        """

        # reload the risk calculation to avoid getting raw string
        # values instead of arrays
        self.job.risk_calculation = models.RiskCalculation.objects.get(
            pk=self.rc.pk)

        with logs.tracing('store exposure'):
            self.exposure_model = self._store_exposure()

            self.taxonomies = self.exposure_model.taxonomies_in(
                self.rc.region_constraint)

            if not sum(self.taxonomies.values()):
                raise RuntimeError(
                    ['Region of interest is not covered by the exposure input.'
                     ' This configuration is invalid. '
                     ' Change the region constraint input or use a proper '
                     ' exposure file'])

        with logs.tracing('store risk model'):
            self.set_risk_models()

        self.progress.update(total=sum(self.taxonomies.values()))
        self._initialize_progress()

        self.rnd = random.Random()
        self.rnd.seed(self.rc.master_seed)

    def block_size(self):
        """
        Number of assets handled per task.
        """
        return int(config.get('risk', 'block_size'))

    def concurrent_tasks(self):
        """
        Number of tasks to be in queue at any given time.
        """
        return int(config.get('risk', 'concurrent_tasks'))

    def task_arg_gen(self, block_size):
        """
        Generator function for creating the arguments for each task.

        It is responsible for the distribution strategy. It divides
        the considered exposure into chunks of homogeneous assets
        (i.e. having the same taxonomy). The chunk size is given by
        the `block_size` openquake config parameter

        :param int block_size:
            The number of work items per task (sources, sites, etc.).

        :returns: an iterator over a list of arguments. Each contains
        1) the job id
        2) the exposure subset on which the celery task is applied on
        3) the hazard getter and the hazard_id to be used
        4) a seed (eventually generated from a master seed)
        5) the output containers to be populated
        6) the specific calculator parameter set
        """

        output_containers = self.create_outputs()
        calculator_parameters = self.calculator_parameters

        for taxonomy, assets_nr in self.taxonomies.items():
            asset_offsets = range(0, assets_nr, block_size)

            for offset in asset_offsets:
                with logs.tracing("getting assets"):
<<<<<<< HEAD
                    assets = [
                        exp.to_risklib()
                        for exp in
                        self.exposure_model.get_asset_chunk(
                            taxonomy,
                            self.rc.region_constraint, offset, block_size)]

                tf_args = ([self.job.id,
                            assets, self.hazard_getter, self.hazard_id] +
                            self.worker_args(taxonomy) +
                            output_containers + calculator_parameters)

                yield  tf_args
=======
                    assets = self.exposure_model.get_asset_chunk(
                        taxonomy,
                        self.rc.region_constraint, offset, block_size)

                tf_args = ([
                    self.job.id,
                    assets, self.hazard_getter, self.hazard_id] +
                    self.worker_args(taxonomy) +
                    output_containers + calculator_parameters)

                yield tf_args
>>>>>>> 2ef34542

    def worker_args(self, taxonomy):
        """
        :returns: a fixed list of arguments that a calculator may want
        to pass to a worker. Default to a seed generated from the
        master seed and the vulnerability function associated with the
        assets taxonomy. May be overriden.
        """
        return [self.rnd.randint(0, (2 ** 31) - 1),
                self.vulnerability_functions[taxonomy]]

    def export(self, *args, **kwargs):
        """
        If requested by the user, automatically export all result artifacts to
        the specified format. (NOTE: The only export format supported at the
        moment is NRML XML.

        :returns:
            A list of the export filenames, including the absolute path to each
            file.
        """

        exported_files = []
        with logs.tracing('exports'):

            if 'exports' in kwargs and 'xml' in kwargs['exports']:
                exported_files = sum([
                    export.risk.export(output.id, self.rc.export_dir)
                    for output in export.core.get_outputs(self.job.id)], [])

                for exp_file in exported_files:
                    logs.LOG.debug('exported %s' % exp_file)
        return exported_files

    def hazard_id(self):
        """
        :returns: The ID of the output container of the hazard used
        for this risk calculation. E.g. an `openquake.db.models.HazardCurve'

        :raises: `RuntimeError` if the hazard associated with the
        current risk calculation is not suitable to be used with this
        calculator
        """

        # Calculator must override this to select from the hazard
        # output the proper hazard output container
        raise NotImplementedError

    @property
    def rc(self):
        """
        A shorter and more convenient way of accessing the
        :class:`~openquake.db.models.RiskCalculation`.
        """
        return self.job.risk_calculation

    @property
    def calculator_parameters(self):
        """
        The specific calculation parameters passed as args to the
        celery task function. Calculators should override this to
        provide custom arguments to its celery task
        """
        return []

    def _store_exposure(self):
        """Load exposure assets and write them to database."""
        [exposure_model_input] = models.inputs4rcalc(
            self.rc, input_type='exposure')

        # If this was an existing model, it was already parsed and should be in
        # the DB.
        if not self.rc.force_inputs and models.ExposureModel.objects.filter(
                input=exposure_model_input).exists():
            return exposure_model_input.exposuremodel

        with logs.tracing('storing exposure'):
            path = os.path.join(self.rc.base_path, exposure_model_input.path)
            exposure_stream = parsers.ExposureModelParser(path)
            writer = exposure_writer.ExposureDBWriter(exposure_model_input)
            writer.serialize(exposure_stream)
        return writer.model

    def _initialize_progress(self):
        """Record the total/completed number of work items.

        This is needed for the purpose of providing an indication of progress
        to the end user."""
        stats.pk_set(self.job.id, "lvr", 0)
        stats.pk_set(self.job.id, "nrisk_total", sum(self.taxonomies.values()))
        stats.pk_set(self.job.id, "nrisk_done", 0)

    def set_risk_models(self):
        self.vulnerability_functions = self.parse_vulnerability_model()

    def parse_vulnerability_model(self, retrofitted=False):
        """
        Parse vulnerability model input associated with this
        calculation.
<<<<<<< HEAD

        As a side effect, it also stores the first IMT (that may be
        needed for further hazard filtering) in the attribute `imt`.

        :param bool retrofitted: true if the retrofitted model is
        going to be parsed

         :returns: a dictionary mapping each taxonomy to a
        `:class:risklib.scientific.VulnerabilityFunction` instance.
        """

=======

        As a side effect, it also stores the first IMT (that may be
        needed for further hazard filtering) in the attribute `imt`.

        :param bool retrofitted: true if the retrofitted model is
        going to be parsed

         :returns: a dictionary mapping each taxonomy to a
        `:class:risklib.scientific.VulnerabilityFunction` instance.
        """

>>>>>>> 2ef34542
        if retrofitted:
            input_type = "vulnerability_retrofitted"
        else:
            input_type = "vulnerability"

        path = self.rc.inputs.get(input_type=input_type).path

        vfs = dict()
<<<<<<< HEAD
=======

        # CAVEATS
        # 1) We use the first imt returned by the parser 2) Use the
        # last vf for a taxonomy returned by the parser (if multiple
        # vf for the same taxonomy are given).

        # We basically assume that the user will provide a
        # vulnerability model where for each taxonomy there is only
        # one vf for a taxonomy and an imt matching the ones in the
        # hazard output
>>>>>>> 2ef34542
        for record in parsers.VulnerabilityModelParser(path):
            if self.imt is None:
                self.imt = record['IMT']
            vfs[record['ID']] = risklib.scientific.VulnerabilityFunction(
                record['IML'],
                record['lossRatio'],
                record['coefficientsVariation'],
                record['probabilisticDistribution'])
        return vfs

    def create_outputs(self):
        """
        Create outputs container objects (e.g. LossCurve, Output).

        Derived classes should override this to create containers for
        storing objects other than LossCurves, LossMaps

        The default behavior is to create a loss curve and loss maps
        output.

        :return a list of int (id of containers) or dict (poe->int)
        """

        job = self.job

        # add loss curve containers
        loss_curve_id = models.LossCurve.objects.create(
            output=models.Output.objects.create_output(
                job, "Loss Curve set", "loss_curve")).pk

        loss_map_ids = dict()

        for poe in self.job.risk_calculation.conditional_loss_poes:
            loss_map_ids[poe] = models.LossMap.objects.create(
                output=models.Output.objects.create_output(
                    self.job,
                    "Loss Map Set with poe %s" % poe,
                    "loss_map"),
                poe=poe).pk
        return [loss_curve_id, loss_map_ids]


def hazard_getter(hazard_getter_name, hazard_id, *args):
    """
    Initializes and returns an hazard getter
    """
    return getattr(hazard_getters, hazard_getter_name)(hazard_id, *args)


<<<<<<< HEAD
def write_loss_curve(loss_curve_id, asset_output):
=======
def write_loss_curve(loss_curve_id, asset, asset_output):
>>>>>>> 2ef34542
    """
    Stores and returns a :class:`openquake.db.models.LossCurveData`
    where the data are got by `asset_output` and the
    :class:`openquake.db.models.LossCurve` output container is
    identified by `loss_curve_id`.

    :param int loss_curve_id: the ID of the output container
    :param asset: an instance of :class:`openquake.db.models.ExposureData`
    :param asset_output: an instance of
    :class:`risklib.models.output.ClassicalOutput` or of
    :class:`risklib.models.output.ProbabilisticEventBasedOutput`
    returned by risklib
    """
    return models.LossCurveData.objects.create(
        loss_curve_id=loss_curve_id,
        asset_ref=asset.asset_ref,
        location=asset.site,
        poes=asset_output.loss_curve.ordinates,
        losses=asset_output.loss_curve.abscissae,
        loss_ratios=asset_output.loss_ratio_curve.abscissae)


def write_loss_map(loss_map_ids, asset, asset_output):
    """
    Create :class:`openquake.db.models.LossMapData` objects where the
    data are got by `asset_output` and the
    :class:`openquake.db.models.LossMap` output containers are got by
    `loss_map_ids`.

    :param dict loss_map_ids: A dictionary storing that links poe to
    :class:`openquake.db.models.LossMap` output container

    :param asset: an instance of :class:`openquake.db.models.ExposureData`

    :param asset_output: an instance of
    :class:`risklib.models.output.ClassicalOutput` or of
    :class:`risklib.models.output.ProbabilisticEventBasedOutput`
    """

    for poe, loss in asset_output.conditional_losses.items():
        models.LossMapData.objects.create(
            loss_map_id=loss_map_ids[poe],
            asset_ref=asset.asset_ref,
            value=loss,
            std_dev=None,
            location=asset.site)


@db.transaction.commit_on_success
def update_aggregate_losses(curve_id, losses):
    """
    Update an aggregate loss curve with new `losses` (that will be
    added)

    :type losses: numpy array
    """

    # to avoid race conditions we lock the table
    query = """
      SELECT * FROM riskr.aggregate_loss_curve_data WHERE
      loss_curve_id = %s FOR UPDATE
    """

    [curve_data] = models.AggregateLossCurveData.objects.raw(query, [curve_id])

    if curve_data.losses:
        curve_data.losses = losses + curve_data.losses
    else:
        curve_data.losses = losses

    curve_data.save()


def write_bcr_distribution(bcr_distribution_id, asset, asset_output):
    """
    Create a new :class:`openquake.db.models.BCRDistributionData` from
    `asset_output` and links it to the output container identified by
    `bcr_distribution_id`.

    :param int bcr_distribution_id: the ID of
    :class:`openquake.db.models.BCRDistribution` instance that holds
    the BCR map

    :param asset: an instance of :class:`openquake.db.models.ExposureData`

    :param asset_output: an instance of
    :class:`risklib.models.output.BCROutput` that holds BCR data for a
    specific asset
    """
    models.BCRDistributionData.objects.create(
        bcr_distribution_id=bcr_distribution_id,
        asset_ref=asset.asset_ref,
        average_annual_loss_original=asset_output.eal_original,
        average_annual_loss_retrofitted=asset_output.eal_retrofitted,
        bcr=asset_output.bcr,
<<<<<<< HEAD
        location=asset_output.asset.site)
=======
        location=asset.site)
>>>>>>> 2ef34542
<|MERGE_RESOLUTION|>--- conflicted
+++ resolved
@@ -165,21 +165,6 @@
 
             for offset in asset_offsets:
                 with logs.tracing("getting assets"):
-<<<<<<< HEAD
-                    assets = [
-                        exp.to_risklib()
-                        for exp in
-                        self.exposure_model.get_asset_chunk(
-                            taxonomy,
-                            self.rc.region_constraint, offset, block_size)]
-
-                tf_args = ([self.job.id,
-                            assets, self.hazard_getter, self.hazard_id] +
-                            self.worker_args(taxonomy) +
-                            output_containers + calculator_parameters)
-
-                yield  tf_args
-=======
                     assets = self.exposure_model.get_asset_chunk(
                         taxonomy,
                         self.rc.region_constraint, offset, block_size)
@@ -191,7 +176,6 @@
                     output_containers + calculator_parameters)
 
                 yield tf_args
->>>>>>> 2ef34542
 
     def worker_args(self, taxonomy):
         """
@@ -291,7 +275,6 @@
         """
         Parse vulnerability model input associated with this
         calculation.
-<<<<<<< HEAD
 
         As a side effect, it also stores the first IMT (that may be
         needed for further hazard filtering) in the attribute `imt`.
@@ -303,19 +286,6 @@
         `:class:risklib.scientific.VulnerabilityFunction` instance.
         """
 
-=======
-
-        As a side effect, it also stores the first IMT (that may be
-        needed for further hazard filtering) in the attribute `imt`.
-
-        :param bool retrofitted: true if the retrofitted model is
-        going to be parsed
-
-         :returns: a dictionary mapping each taxonomy to a
-        `:class:risklib.scientific.VulnerabilityFunction` instance.
-        """
-
->>>>>>> 2ef34542
         if retrofitted:
             input_type = "vulnerability_retrofitted"
         else:
@@ -324,8 +294,6 @@
         path = self.rc.inputs.get(input_type=input_type).path
 
         vfs = dict()
-<<<<<<< HEAD
-=======
 
         # CAVEATS
         # 1) We use the first imt returned by the parser 2) Use the
@@ -336,7 +304,6 @@
         # vulnerability model where for each taxonomy there is only
         # one vf for a taxonomy and an imt matching the ones in the
         # hazard output
->>>>>>> 2ef34542
         for record in parsers.VulnerabilityModelParser(path):
             if self.imt is None:
                 self.imt = record['IMT']
@@ -386,11 +353,7 @@
     return getattr(hazard_getters, hazard_getter_name)(hazard_id, *args)
 
 
-<<<<<<< HEAD
-def write_loss_curve(loss_curve_id, asset_output):
-=======
 def write_loss_curve(loss_curve_id, asset, asset_output):
->>>>>>> 2ef34542
     """
     Stores and returns a :class:`openquake.db.models.LossCurveData`
     where the data are got by `asset_output` and the
@@ -486,8 +449,4 @@
         average_annual_loss_original=asset_output.eal_original,
         average_annual_loss_retrofitted=asset_output.eal_retrofitted,
         bcr=asset_output.bcr,
-<<<<<<< HEAD
-        location=asset_output.asset.site)
-=======
-        location=asset.site)
->>>>>>> 2ef34542
+        location=asset.site)