# -*- coding: utf-8 -*-
# vim: tabstop=4 shiftwidth=4 softtabstop=4
#
# Copyright (C) 2018-2020 GEM Foundation
#
# OpenQuake is free software: you can redistribute it and/or modify it
# under the terms of the GNU Affero General Public License as published
# by the Free Software Foundation, either version 3 of the License, or
# (at your option) any later version.
#
# OpenQuake is distributed in the hope that it will be useful,
# but WITHOUT ANY WARRANTY; without even the implied warranty of
# MERCHANTABILITY or FITNESS FOR A PARTICULAR PURPOSE.  See the
# GNU Affero General Public License for more details.
#
# You should have received a copy of the GNU Affero General Public License
# along with OpenQuake.  If not, see <http://www.gnu.org/licenses/>.
import collections
import itertools
import operator
import logging
import unittest.mock as mock
import numpy
from openquake.baselib import hdf5, datastore, general
from openquake.hazardlib.gsim.base import ContextMaker, FarAwayRupture
from openquake.hazardlib import calc, probability_map, stats
from openquake.hazardlib.source.rupture import (
    EBRupture, BaseRupture, events_dt, RuptureProxy)
from openquake.risklib.riskinput import rsi2str
from openquake.commonlib.calc import _gmvs_to_haz_curve

U16 = numpy.uint16
U32 = numpy.uint32
F32 = numpy.float32
by_taxonomy = operator.attrgetter('taxonomy')
code2cls = BaseRupture.init()


def build_stat_curve(poes, imtls, stat, weights):
    """
    Build statistics by taking into account IMT-dependent weights
    """
    assert len(poes) == len(weights), (len(poes), len(weights))
    L = len(imtls.array)
    array = numpy.zeros((L, 1))
    if isinstance(weights, list):  # IMT-dependent weights
        # this is slower since the arrays are shorter
        for imt in imtls:
            slc = imtls(imt)
            ws = [w[imt] for w in weights]
            if sum(ws) == 0:  # expect no data for this IMT
                continue
            array[slc] = stat(poes[:, slc], ws)
    else:
        array = stat(poes, weights)
    return probability_map.ProbabilityCurve(array)


def sig_eps_dt(imts):
    """
    :returns: a composite data type for the sig_eps output
    """
    lst = [('eid', U32), ('rlz_id', U16)]
    for imt in imts:
        lst.append(('sig_inter_' + imt, F32))
    for imt in imts:
        lst.append(('eps_inter_' + imt, F32))
    return numpy.dtype(lst)


class PmapGetter(object):
    """
    Read hazard curves from the datastore for all realizations or for a
    specific realization.

    :param dstore: a DataStore instance or file system path to it
    :param sids: the subset of sites to consider (if None, all sites)
    """
    def __init__(self, dstore, weights, sids=None, poes=()):
        self.dstore = dstore
        self.sids = dstore['sitecol'].sids if sids is None else sids
        if len(weights[0].dic) == 1:  # no weights by IMT
            self.weights = numpy.array([w['weight'] for w in weights])
        else:
            self.weights = weights
        self.poes = poes
        self.num_rlzs = len(weights)
        self.eids = None
        self.nbytes = 0
        self.sids = sids

    @property
    def imts(self):
        return list(self.imtls)

    @property
    def L(self):
        return len(self.imtls.array)

    @property
    def N(self):
        return len(self.sids)

    @property
    def M(self):
        return len(self.imtls)

    @property
    def R(self):
        return len(self.weights)

    def init(self):
        """
        Read the poes and set the .data attribute with the hazard curves
        """
        if hasattr(self, '_pmap_by_grp'):  # already initialized
            return self._pmap_by_grp
        if isinstance(self.dstore, str):
            self.dstore = hdf5.File(self.dstore, 'r')
        else:
            self.dstore.open('r')  # if not
        if self.sids is None:
            self.sids = self.dstore['sitecol'].sids
        oq = self.dstore['oqparam']
        self.imtls = oq.imtls
        self.poes = self.poes or oq.poes
        self.rlzs_by_grp = self.dstore['full_lt'].get_rlzs_by_grp()

        # populate _pmap_by_grp
        self._pmap_by_grp = {}
        if 'poes' in self.dstore:
            # build probability maps restricted to the given sids
            ok_sids = set(self.sids)
            for grp, dset in self.dstore['poes'].items():
                ds = dset['array']
                L, G = ds.shape[1:]
                pmap = probability_map.ProbabilityMap(L, G)
                for idx, sid in enumerate(dset['sids'][()]):
                    if sid in ok_sids:
                        pmap[sid] = probability_map.ProbabilityCurve(ds[idx])
                self._pmap_by_grp[grp] = pmap
                self.nbytes += pmap.nbytes
        return self._pmap_by_grp

    # used in risk calculation where there is a single site per getter
    def get_hazard(self, gsim=None):
        """
        :param gsim: ignored
        :returns: R probability curves for the given site
        """
        return self.get_pcurves(self.sids[0])

    def get(self, rlzi, grp=None):
        """
        :param rlzi: a realization index
        :param grp: None (all groups) or a string of the form "grp-XX"
        :returns: the hazard curves for the given realization
        """
        self.init()
        assert self.sids is not None
        pmap = probability_map.ProbabilityMap(len(self.imtls.array), 1)
        grps = [grp] if grp is not None else sorted(self._pmap_by_grp)
        for grp in grps:
            for gsim_idx, rlzis in enumerate(self.rlzs_by_grp[grp]):
                for r in rlzis:
                    if r == rlzi:
                        pmap |= self._pmap_by_grp[grp].extract(gsim_idx)
                        break
        return pmap

    def get_pcurves(self, sid, pmap_by_grp=()):  # used in classical
        """
        :returns: a list of R probability curves with shape L
        """
        if not pmap_by_grp:
            pmap_by_grp = self.init()
        pcurves = [probability_map.ProbabilityCurve(numpy.zeros((self.L, 1)))
                   for _ in range(self.num_rlzs)]
        for grp, pmap in pmap_by_grp.items():
            try:
                pc = pmap[sid]
            except KeyError:  # no hazard for sid
                continue
            for gsim_idx, rlzis in enumerate(self.rlzs_by_grp[grp]):
                c = probability_map.ProbabilityCurve(pc.array[:, [gsim_idx]])
                for rlzi in rlzis:
                    pcurves[rlzi] |= c
        return pcurves

    def get_hcurves(self, pmap_by_grp):
        """
        :param pmap_by_grp: a dictionary of ProbabilityMaps by group
        :returns: an array of PoEs of shape (N, R, M, L)
        """
        self.init()
        res = numpy.zeros((self.N, self.R, self.L))
        for grp, pmap in pmap_by_grp.items():
            for sid, pc in pmap.items():
                for gsim_idx, rlzis in enumerate(self.rlzs_by_grp[grp]):
                    poes = pc.array[:, gsim_idx]
                    for rlz in rlzis:
                        res[sid, rlz] = general.agg_probs(res[sid, rlz], poes)
        return res.reshape(self.N, self.R, self.M, -1)

    def items(self, kind=''):
        """
        Extract probability maps from the datastore, possibly generating
        on the fly the ones corresponding to the individual realizations.
        Yields pairs (tag, pmap).

        :param kind:
            the kind of PoEs to extract; if not given, returns the realization
            if there is only one or the statistics otherwise.
        """
        num_rlzs = len(self.weights)
        if not kind or kind == 'all':  # use default
            if 'hcurves' in self.dstore:
                for k in sorted(self.dstore['hcurves']):
                    yield k, self.dstore['hcurves/' + k][()]
            elif num_rlzs == 1:
                yield 'mean', self.get(0)
            return
        if 'poes' in self.dstore and kind in ('rlzs', 'all'):
            for rlzi in range(num_rlzs):
                hcurves = self.get(rlzi)
                yield 'rlz-%03d' % rlzi, hcurves
        elif 'poes' in self.dstore and kind.startswith('rlz-'):
            yield kind, self.get(int(kind[4:]))
        if 'hcurves' in self.dstore and kind == 'stats':
            for k in sorted(self.dstore['hcurves']):
                if not k.startswith('rlz'):
                    yield k, self.dstore['hcurves/' + k][()]

    def get_mean(self, grp=None):
        """
        Compute the mean curve as a ProbabilityMap

        :param grp:
            if not None must be a string of the form "grp-XX"; in that case
            returns the mean considering only the contribution for group XX
        """
        self.init()
        if len(self.weights) == 1:  # one realization
            # the standard deviation is zero
            pmap = self.get(0, grp)
            for sid, pcurve in pmap.items():
                array = numpy.zeros(pcurve.array.shape)
                array[:, 0] = pcurve.array[:, 0]
                pcurve.array = array
            return pmap
        elif grp:
            raise NotImplementedError('multiple realizations')
        L = len(self.imtls.array)
        pmap = probability_map.ProbabilityMap.build(L, 1, self.sids)
        for sid in self.sids:
            pmap[sid] = build_stat_curve(
                numpy.array([pc.array for pc in self.get_pcurves(sid)]),
                self.imtls, stats.mean_curve, self.weights)
        return pmap


class GmfDataGetter(collections.abc.Mapping):
    """
    A dictionary-like object {sid: dictionary by realization index}
    """
    def __init__(self, dstore, sids, num_rlzs):
        self.dstore = dstore
        self.sids = sids
        self.num_rlzs = num_rlzs
        assert len(sids) == 1, sids

    def init(self):
        if hasattr(self, 'data'):  # already initialized
            return
        self.dstore.open('r')  # if not already open
        try:
            self.imts = self.dstore['gmf_data/imts'][()].split()
        except KeyError:  # engine < 3.3
            self.imts = list(self.dstore['oqparam'].imtls)
        self.rlzs = self.dstore['events']['rlz_id']
        self.data = self[self.sids[0]]
        if not self.data:  # no GMVs, return 0, counted in no_damage
            self.data = {rlzi: 0 for rlzi in range(self.num_rlzs)}
        # now some attributes set for API compatibility with the GmfGetter
        # number of ground motion fields
        # dictionary rlzi -> array(imts, events, nbytes)
        self.E = len(self.rlzs)

    def get_hazard(self, gsim=None):
        """
        :param gsim: ignored
        :returns: an dict rlzi -> datadict
        """
        return self.data

    def __getitem__(self, sid):
        dset = self.dstore['gmf_data/data']
        idxs = self.dstore['gmf_data/indices'][sid]
        if idxs.dtype.name == 'uint32':  # scenario
            idxs = [idxs]
        elif not idxs.dtype.names:  # engine >= 3.2
            idxs = zip(*idxs)
        data = [dset[start:stop] for start, stop in idxs]
        if len(data) == 0:  # site ID with no data
            return {}
        return group_by_rlz(numpy.concatenate(data), self.rlzs)

    def __iter__(self):
        return iter(self.sids)

    def __len__(self):
        return len(self.sids)


time_dt = numpy.dtype(
    [('rup_id', U32), ('nsites', U16), ('time', F32), ('task_no', U16)])


class GmfGetter(object):
    """
    An hazard getter with methods .get_gmfdata and .get_hazard returning
    ground motion values.
    """
    def __init__(self, rupgetter, srcfilter, oqparam, amplifier=None,
                 sec_perils=()):
        self.rlzs_by_gsim = rupgetter.rlzs_by_gsim
        self.rupgetter = rupgetter
        self.srcfilter = srcfilter
        self.sitecol = srcfilter.sitecol.complete
        self.oqparam = oqparam
        self.amplifier = amplifier
        self.sec_perils = sec_perils
        self.min_iml = oqparam.min_iml
        self.N = len(self.sitecol)
        self.num_rlzs = sum(len(rlzs) for rlzs in self.rlzs_by_gsim.values())
        self.sig_eps_dt = sig_eps_dt(oqparam.imtls)
        md = (calc.filters.MagDepDistance(oqparam.maximum_distance)
              if isinstance(oqparam.maximum_distance, dict)
              else oqparam.maximum_distance)
        param = {'filter_distance': oqparam.filter_distance,
                 'imtls': oqparam.imtls, 'maximum_distance': md}
        self.cmaker = ContextMaker(
            rupgetter.trt, rupgetter.rlzs_by_gsim, param)
        self.correl_model = oqparam.correl_model

    def gen_computers(self, mon):
        """
        Yield a GmfComputer instance for each non-discarded rupture
        """
        trt, samples = self.rupgetter.trt, self.rupgetter.samples
        with mon:
            proxies = self.rupgetter.get_proxies()
        for proxy in proxies:
            with mon:
                ebr = proxy.to_ebr(trt, samples)
                sids = self.srcfilter.close_sids(proxy, trt)
                sitecol = self.sitecol.filtered(sids)
                try:
                    computer = calc.gmf.GmfComputer(
                        ebr, sitecol, self.oqparam.imtls, self.cmaker,
                        self.oqparam.truncation_level, self.correl_model,
<<<<<<< HEAD
                        self.amplifier, self.sec_perils)
=======
                        self.amplifier)
                    computer.offset = self.rupgetter.offset
>>>>>>> 5b49f739
                except FarAwayRupture:
                    continue
                # due to numeric errors ruptures within the maximum_distance
                # when written, can be outside when read; I found a case with
                # a distance of 99.9996936 km over a maximum distance of 100 km
            yield computer

    @property
    def sids(self):
        return self.sitecol.sids

    @property
    def imtls(self):
        return self.oqparam.imtls

    @property
    def imts(self):
        return list(self.oqparam.imtls)

    def get_gmfdata(self, mon):
        """
        :returns: an array of the dtype (sid, eid, gmv)
        """
        alldata = []
        self.sig_eps = []
        self.times = []  # rup_id, nsites, dt
        for computer in self.gen_computers(mon):
            data, dt = computer.compute_all(
                self.min_iml, self.rlzs_by_gsim, self.sig_eps)
            self.times.append((computer.ebrupture.id, len(computer.sids), dt))
            alldata.append(data)
        if not alldata:
            return []
        return numpy.concatenate(alldata)

    def get_hazard_by_sid(self, data=None):
        """
        :param data: if given, an iterator of records of dtype gmf_dt
        :returns: sid -> records
        """
        if data is None:
            data = self.get_gmfdata()
        if len(data) == 0:
            return {}
        return general.group_array(data, 'sid')

    def compute_gmfs_curves(self, rlzs, monitor):
        """
        :param rlzs: an array of shapeE
        :returns: a dict with keys gmfdata, indices, hcurves
        """
        oq = self.oqparam
        mon = monitor('getting ruptures', measuremem=True)
        hcurves = {}  # key -> poes
        if oq.hazard_curves_from_gmfs:
            hc_mon = monitor('building hazard curves', measuremem=False)
            gmfdata = self.get_gmfdata(mon)  # returned later
            hazard = self.get_hazard_by_sid(data=gmfdata)
            for sid, hazardr in hazard.items():
                dic = group_by_rlz(hazardr, rlzs)
                for rlzi, array in dic.items():
                    with hc_mon:
                        gmvs = array['gmv']
                        for imti, imt in enumerate(oq.imtls):
                            poes = _gmvs_to_haz_curve(
                                gmvs[:, imti], oq.imtls[imt],
                                oq.ses_per_logic_tree_path)
                            hcurves[rsi2str(rlzi, sid, imt)] = poes
        if not oq.ground_motion_fields:
            return dict(gmfdata=(), hcurves=hcurves)
        gmfdata = self.get_gmfdata(mon)
        if len(gmfdata) == 0:
            return dict(gmfdata=[])
        indices = []
        gmfdata.sort(order=('sid', 'eid'))
        start = stop = 0
        for sid, rows in itertools.groupby(gmfdata['sid']):
            for row in rows:
                stop += 1
            indices.append((sid, start, stop))
            start = stop
        times = numpy.array([tup + (monitor.task_no,) for tup in self.times],
                            time_dt)
        times.sort(order='rup_id')
        res = dict(gmfdata=gmfdata, hcurves=hcurves, times=times,
                   sig_eps=numpy.array(self.sig_eps, self.sig_eps_dt),
                   indices=numpy.array(indices, (U32, 3)))
        return res


def group_by_rlz(data, rlzs):
    """
    :param data: a composite array of D elements with a field `eid`
    :param rlzs: an array of E >= D elements
    :returns: a dictionary rlzi -> data for each realization
    """
    acc = general.AccumDict(accum=[])
    for rec in data:
        acc[rlzs[rec['eid']]].append(rec)
    return {rlzi: numpy.array(recs) for rlzi, recs in acc.items()}


def gen_rgetters(dstore, slc=slice(None)):
    """
    :yields: unfiltered RuptureGetters
    """
    full_lt = dstore['full_lt']
    trt_by_grp = full_lt.trt_by_grp
    samples = full_lt.get_samples_by_grp()
    rlzs_by_gsim = full_lt.get_rlzs_by_gsim_grp()
    rup_array = dstore['ruptures'][slc]
    nr = len(dstore['ruptures'])
    for grp_id, arr in general.group_array(rup_array, 'grp_id').items():
        if not rlzs_by_gsim.get(grp_id, []):  # the model has no sources
            continue
        for block in general.split_in_blocks(arr, len(arr) / nr):
            rgetter = RuptureGetter(
                [RuptureProxy(rec) for rec in block], dstore.filename, grp_id,
                trt_by_grp[grp_id], samples[grp_id], rlzs_by_gsim[grp_id])
            yield rgetter


def _gen(arr, srcfilter, trt, samples):
    for rec in arr:
        sids = srcfilter.close_sids(rec, trt)
        if len(sids):
            yield RuptureProxy(rec, len(sids), samples)


def gen_rupture_getters(dstore, srcfilter, ct):
    """
    :param dstore: a :class:`openquake.baselib.datastore.DataStore`
    :param srcfilter: a :class:`openquake.hazardlib.calc.filters.SourceFilter`
    :param ct: number of concurrent tasks
    :yields: filtered RuptureGetters
    """
    full_lt = dstore['full_lt']
    trt_by_grp = full_lt.trt_by_grp
    samples = full_lt.get_samples_by_grp()
    rlzs_by_gsim = full_lt.get_rlzs_by_gsim_grp()
    rup_array = dstore['ruptures'][()]
    items = list(general.group_array(rup_array, 'grp_id').items())
    items.sort(key=lambda item: len(item[1]))  # other weights were much worse
    maxweight = None
    while items:
        grp_id, rups = items.pop()  # from the largest group
        if not rlzs_by_gsim[grp_id]:
            # this may happen if a source model has no sources, like
            # in event_based_risk/case_3
            continue
        trt = trt_by_grp[grp_id]
        proxies = list(_gen(rups, srcfilter, trt, samples[grp_id]))
        if len(proxies) == 1:  # split by gsim
            offset = 0
            for gsim, rlzs in rlzs_by_gsim[grp_id].items():
                rgetter = RuptureGetter(
                    proxies, dstore.filename, grp_id,
                    trt, samples[grp_id], {gsim: rlzs})
                rgetter.offset = offset
                offset += rgetter.num_events
                yield rgetter
        else:  # split by block
            if not maxweight:
                maxweight = sum(p.weight for p in proxies) / (ct // 2 or 1)
            blocks = list(general.block_splitter(
                proxies, maxweight, operator.attrgetter('weight')))
            logging.info('Group %d: %d ruptures -> %d task(s)',
                         grp_id, len(rups), len(blocks))
            for block in blocks:
                rgetter = RuptureGetter(
                    block, dstore.filename, grp_id,
                    trt, samples[grp_id], rlzs_by_gsim[grp_id])
                yield rgetter


def get_ebruptures(dstore):
    """
    Extract EBRuptures from the datastore
    """
    ebrs = []
    for rgetter in gen_rgetters(dstore):
        for proxy in rgetter.get_proxies():
            ebrs.append(proxy.to_ebr(rgetter.trt, rgetter.samples))
    return ebrs


# this is never called directly; gen_rupture_getters is used instead
class RuptureGetter(object):
    """
    :param proxies:
        a list of RuptureProxies
    :param filename:
        path to the HDF5 file containing a 'rupgeoms' dataset
    :param grp_id:
        source group index
    :param trt:
        tectonic region type string
    :param samples:
        number of samples of the group
    :param rlzs_by_gsim:
        dictionary gsim -> rlzs for the group
    """
    def __init__(self, proxies, filename, grp_id, trt, samples,
                 rlzs_by_gsim):
        self.proxies = proxies
        self.weight = sum(proxy.weight for proxy in proxies)
        self.filename = filename
        self.grp_id = grp_id
        self.trt = trt
        self.samples = samples
        self.rlzs_by_gsim = rlzs_by_gsim
        n_occ = sum(int(proxy['n_occ']) for proxy in proxies)
        self.offset = 0  # can be overridden
        self.num_events = n_occ if samples > 1 else n_occ * sum(
            len(rlzs) for rlzs in rlzs_by_gsim.values())

    @property
    def num_ruptures(self):
        return len(self.proxies)

    def get_eid_rlz(self):
        """
        :returns: a composite array with the associations eid->rlz
        """
        eid_rlz = []
        for rup in self.proxies:
            ebr = EBRupture(mock.Mock(rup_id=rup['serial']), rup['source_id'],
                            self.grp_id, rup['n_occ'], self.samples)
            for rlz_id, eids in ebr.get_eids_by_rlz(self.rlzs_by_gsim,
                                                    self.offset).items():
                for eid in eids:
                    eid_rlz.append((eid + rup['e0'], rup['id'], rlz_id))
        return numpy.array(eid_rlz, events_dt)

    def get_rupdict(self):
        """
        :returns: a dictionary with the parameters of the rupture
        """
        assert len(self.proxies) == 1, 'Please specify a slice of length 1'
        dic = {'trt': self.trt, 'samples': self.samples}
        with datastore.read(self.filename) as dstore:
            rupgeoms = dstore['rupgeoms']
            rec = self.proxies[0].rec
            geom = rupgeoms[rec['id']].reshape(
                rec['s1'], rec['s2'], 3).transpose(2, 0, 1)
            dic['lons'] = geom[0]
            dic['lats'] = geom[1]
            dic['deps'] = geom[2]
            rupclass, surclass = code2cls[rec['code']]
            dic['rupture_class'] = rupclass.__name__
            dic['surface_class'] = surclass.__name__
            dic['hypo'] = rec['hypo']
            dic['occurrence_rate'] = rec['occurrence_rate']
            dic['grp_id'] = rec['grp_id']
            dic['n_occ'] = rec['n_occ']
            dic['serial'] = rec['serial']
            dic['mag'] = rec['mag']
            dic['srcid'] = rec['source_id']
        return dic

    def get_proxies(self, min_mag=0):
        """
        :returns: a list of RuptureProxies
        """
        proxies = []
        with datastore.read(self.filename) as dstore:
            rupgeoms = dstore['rupgeoms']
            for proxy in self.proxies:
                if proxy['mag'] < min_mag:
                    continue
                proxy.geom = rupgeoms[proxy['geom_id']]
                proxies.append(proxy)
        return proxies

    def __len__(self):
        return len(self.proxies)

    def __repr__(self):
        wei = ' [w=%d]' % self.weight if hasattr(self, 'weight') else ''
        return '<%s grp_id=%d, %d rupture(s)%s>' % (
            self.__class__.__name__, self.grp_id, len(self), wei)<|MERGE_RESOLUTION|>--- conflicted
+++ resolved
@@ -359,12 +359,8 @@
                     computer = calc.gmf.GmfComputer(
                         ebr, sitecol, self.oqparam.imtls, self.cmaker,
                         self.oqparam.truncation_level, self.correl_model,
-<<<<<<< HEAD
                         self.amplifier, self.sec_perils)
-=======
-                        self.amplifier)
                     computer.offset = self.rupgetter.offset
->>>>>>> 5b49f739
                 except FarAwayRupture:
                     continue
                 # due to numeric errors ruptures within the maximum_distance
