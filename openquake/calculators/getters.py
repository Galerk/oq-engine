--- conflicted
+++ resolved
@@ -603,11 +603,11 @@
         with datastore.read(self.filename) as dstore:
             rupgeoms = dstore['rupgeoms']
             rec = self.proxies[0].rec
-            geom = rupgeoms[rec['gidx1']:rec['gidx2']].reshape(
-                rec['sx'], rec['sy'])
-            dic['lons'] = geom['lon']
-            dic['lats'] = geom['lat']
-            dic['deps'] = geom['depth']
+            geom = rupgeoms[rec['gidx1']:rec['gidx2']].T.reshape(
+                3, rec['sy'], rec['sz'])
+            dic['lons'] = geom[0]
+            dic['lats'] = geom[1]
+            dic['deps'] = geom[2]
             rupclass, surclass = code2cls[rec['code']]
             dic['rupture_class'] = rupclass.__name__
             dic['surface_class'] = surclass.__name__
@@ -630,12 +630,8 @@
             for proxy in self.proxies:
                 if proxy['mag'] < min_mag:
                     continue
-                proxy.geom = rupgeoms[proxy['gidx1']:proxy['gidx2']].reshape(
-<<<<<<< HEAD
-                    3, proxy['sx'], proxy['sy'])
-=======
-                    proxy['sy'], proxy['sz'])
->>>>>>> 60287f04
+                geom = rupgeoms[proxy['gidx1']:proxy['gidx2']]  # (n, 3)
+                proxy.geom = geom.T.reshape(3, proxy['sy'], proxy['sz'])
                 proxies.append(proxy)
         return proxies
 
