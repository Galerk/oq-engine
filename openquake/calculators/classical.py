# -*- coding: utf-8 -*-
# vim: tabstop=4 shiftwidth=4 softtabstop=4
#
# Copyright (C) 2014-2016 GEM Foundation
#
# OpenQuake is free software: you can redistribute it and/or modify it
# under the terms of the GNU Affero General Public License as published
# by the Free Software Foundation, either version 3 of the License, or
# (at your option) any later version.
#
# OpenQuake is distributed in the hope that it will be useful,
# but WITHOUT ANY WARRANTY; without even the implied warranty of
# MERCHANTABILITY or FITNESS FOR A PARTICULAR PURPOSE.  See the
# GNU Affero General Public License for more details.
#
# You should have received a copy of the GNU Affero General Public License
# along with OpenQuake. If not, see <http://www.gnu.org/licenses/>.

from __future__ import division
import operator
import collections
from functools import partial
import numpy

from openquake.hazardlib.geo.utils import get_spherical_bounding_box
from openquake.hazardlib.geo.utils import get_longitudinal_extent
from openquake.hazardlib.geo.geodetic import npoints_between
from openquake.hazardlib.calc.filters import source_site_distance_filter
from openquake.hazardlib.calc.hazard_curve import (
    hazard_curves_per_trt, zero_curves, zero_maps,
    array_of_curves, ProbabilityMap)
from openquake.risklib import scientific
from openquake.commonlib import parallel, datastore, source
from openquake.baselib.general import AccumDict

from openquake.calculators import base, calc


HazardCurve = collections.namedtuple('HazardCurve', 'location poes')


# this is needed for the disaggregation
class BoundingBox(object):
    """
    A class to store the bounding box in distances, longitudes and magnitudes,
    given a source model and a site. This is used for disaggregation
    calculations. The goal is to determine the minimum and maximum
    distances of the ruptures generated from the model from the site;
    moreover the maximum and minimum longitudes and magnitudes are stored, by
    taking in account the international date line.
    """
    def __init__(self, lt_model_id, site_id):
        self.lt_model_id = lt_model_id
        self.site_id = site_id
        self.min_dist = self.max_dist = None
        self.east = self.west = self.south = self.north = None

    def update(self, dists, lons, lats):
        """
        Compare the current bounding box with the value in the arrays
        dists, lons, lats and enlarge it if needed.

        :param dists:
            a sequence of distances
        :param lons:
            a sequence of longitudes
        :param lats:
            a sequence of latitudes
        """
        if self.min_dist is not None:
            dists = [self.min_dist, self.max_dist] + dists
        if self.west is not None:
            lons = [self.west, self.east] + lons
        if self.south is not None:
            lats = [self.south, self.north] + lats
        self.min_dist, self.max_dist = min(dists), max(dists)
        self.west, self.east, self.north, self.south = \
            get_spherical_bounding_box(lons, lats)

    def update_bb(self, bb):
        """
        Compare the current bounding box with the given bounding box
        and enlarge it if needed.

        :param bb:
            an instance of :class:
            `openquake.engine.calculators.hazard.classical.core.BoundingBox`
        """
        if bb:  # the given bounding box must be non-empty
            self.update([bb.min_dist, bb.max_dist], [bb.west, bb.east],
                        [bb.south, bb.north])

    def bins_edges(self, dist_bin_width, coord_bin_width):
        """
        Define bin edges for disaggregation histograms, from the bin data
        collected from the ruptures.

        :param dists:
            array of distances from the ruptures
        :param lons:
            array of longitudes from the ruptures
        :param lats:
            array of latitudes from the ruptures
        :param dist_bin_width:
            distance_bin_width from job.ini
        :param coord_bin_width:
            coordinate_bin_width from job.ini
        """
        dist_edges = dist_bin_width * numpy.arange(
            int(self.min_dist / dist_bin_width),
            int(numpy.ceil(self.max_dist / dist_bin_width) + 1))

        west = numpy.floor(self.west / coord_bin_width) * coord_bin_width
        east = numpy.ceil(self.east / coord_bin_width) * coord_bin_width
        lon_extent = get_longitudinal_extent(west, east)

        lon_edges, _, _ = npoints_between(
            west, 0, 0, east, 0, 0,
            numpy.round(lon_extent / coord_bin_width) + 1)

        lat_edges = coord_bin_width * numpy.arange(
            int(numpy.floor(self.south / coord_bin_width)),
            int(numpy.ceil(self.north / coord_bin_width) + 1))

        return dist_edges, lon_edges, lat_edges

    def __nonzero__(self):
        """
        True if the bounding box is non empty.
        """
        return (self.min_dist is not None and self.west is not None and
                self.south is not None)


@parallel.litetask
def classical(sources, sitecol, siteidx, rlzs_assoc, monitor):
    """
    :param sources:
        a non-empty sequence of sources of homogeneous tectonic region type
    :param sitecol:
        a SiteCollection instance
    :param siteidx:
        index of the first site (0 if there is a single tile)
    :param rlzs_assoc:
        a RlzsAssoc instance
    :param monitor:
        a monitor instance
    :returns:
        an AccumDict rlz -> curves
    """
    truncation_level = monitor.oqparam.truncation_level
    imtls = monitor.oqparam.imtls
    trt_model_id = sources[0].trt_model_id
    # sanity check: the trt_model must be the same for all sources
    for src in sources[1:]:
        assert src.trt_model_id == trt_model_id
    gsims = rlzs_assoc.gsims_by_trt_id[trt_model_id]
    trt = sources[0].tectonic_region_type
    try:
        max_dist = monitor.oqparam.maximum_distance[trt]
    except KeyError:
        max_dist = monitor.oqparam.maximum_distance['default']

    dic = AccumDict()
    dic.siteslice = slice(siteidx, siteidx + len(sitecol))
    if monitor.oqparam.poes_disagg:
        sm_id = rlzs_assoc.sm_ids[trt_model_id]
        dic.bbs = [BoundingBox(sm_id, sid) for sid in sitecol.sids]
    else:
        dic.bbs = []
    # NB: the source_site_filter below is ESSENTIAL for performance inside
    # hazard_curves_per_trt, since it reduces the full site collection
    # to a filtered one *before* doing the rupture filtering
    dic[trt_model_id] = hazard_curves_per_trt(
        sources, sitecol, imtls, gsims, truncation_level,
        source_site_filter=source_site_distance_filter(max_dist),
        maximum_distance=max_dist, bbs=dic.bbs, monitor=monitor)
    dic.calc_times = monitor.calc_times  # added by hazard_curves_per_trt
    dic.eff_ruptures = {trt_model_id: monitor.eff_ruptures}  # idem
    return dic


@base.calculators.add('classical')
class ClassicalCalculator(base.HazardCalculator):
    """
    Classical PSHA calculator
    """
    core_task = classical
    source_info = datastore.persistent_attribute('source_info')

    def agg_dicts(self, acc, val):
        """
        Aggregate dictionaries of hazard curves by updating the accumulator.

        :param acc: accumulator dictionary
        :param val: a nested dictionary trt_id -> ProbabilityMap
        """
        with self.monitor('aggregate curves', autoflush=True):
            if hasattr(val, 'calc_times'):
                acc.calc_times.extend(val.calc_times)
            if hasattr(val, 'eff_ruptures'):
                acc.eff_ruptures += val.eff_ruptures
            for bb in getattr(val, 'bbs', []):
                acc.bb_dict[bb.lt_model_id, bb.site_id].update_bb(bb)
            acc |= val
        self.datastore.flush()
        return acc

    def count_eff_ruptures(self, result_dict, trt_model):
        """
        Returns the number of ruptures in the trt_model (after filtering)
        or 0 if the trt_model has been filtered away.

        :param result_dict: a dictionary with keys (trt_id, gsim)
        :param trt_model: a TrtModel instance
        """
        return (result_dict.eff_ruptures.get(trt_model.id, 0) /
                self.manager.num_tiles)

    def zerodict(self):
        """
        Initial accumulator, an empty ProbabilityMap
        """
        zd = ProbabilityMap()
        zd.calc_times = []
        zd.eff_ruptures = AccumDict()  # trt_id -> eff_ruptures
        zd.bb_dict = {
            (smodel.ordinal, site.id): BoundingBox(smodel.ordinal, site.id)
            for site in self.sitecol
            for smodel in self.csm.source_models
        } if self.oqparam.poes_disagg else {}
        return zd

    def execute(self):
        """
        Run in parallel `core_task(sources, sitecol, monitor)`, by
        parallelizing on the sources according to their weight and
        tectonic region type.
        """
        monitor = self.monitor.new(self.core_task.__name__)
        monitor.oqparam = self.oqparam
        curves_by_trt_id = self.manager.tm.reduce(
            self.agg_dicts, self.zerodict(), posthook=self.save_data_transfer)
        with self.monitor('store source_info', autoflush=True):
            self.store_source_info(curves_by_trt_id)
        self.rlzs_assoc = self.csm.info.get_rlzs_assoc(
<<<<<<< HEAD
            partial(self.count_eff_ruptures, curves_by_trt_gsim))
        self.datastore['csm_info'] = self.csm.info
        return curves_by_trt_gsim
=======
            partial(self.count_eff_ruptures, curves_by_trt_id))
        self.datastore['csm_info'] = self.rlzs_assoc.csm_info
        return curves_by_trt_id
>>>>>>> 8b358410

    def store_source_info(self, curves_by_trt_id):
        # store the information about received data
        received = self.manager.tm.received
        if received:
            tname = self.manager.tm.name
            self.datastore.save('job_info', {
                tname + '_max_received_per_task': max(received),
                tname + '_tot_received': sum(received),
                tname + '_num_tasks': len(received)})
        # then save the calculation times per each source
        calc_times = getattr(curves_by_trt_id, 'calc_times', [])
        if calc_times:
            sources = self.csm.get_sources()
            info_dict = {(rec['trt_model_id'], rec['source_id']): rec
                         for rec in self.source_info}
            for src_idx, dt in calc_times:
                src = sources[src_idx]
                info = info_dict[src.trt_model_id, src.source_id]
                info['calc_time'] += dt
            self.source_info = numpy.array(
                sorted(info_dict.values(), key=operator.itemgetter(7),
                       reverse=True), source.source_info_dt)
        self.datastore.hdf5.flush()

    def post_execute(self, curves_by_trt_id):
        """
        Collect the hazard curves by realization and export them.

        :param curves_by_trt_id:
            a dictionary trt_id -> hazard curves
        """
<<<<<<< HEAD
        with self.monitor('save curves_by_trt_gsim', autoflush=True):
            for sm in self.csm.info.source_models:
                group = self.datastore.hdf5.create_group(
                    'curves_by_sm/' + '_'.join(sm.path))
                group.attrs['source_model'] = sm.name
                for tm in sm.trt_models:
                    if tm.id not in self.rlzs_assoc.gsims_by_trt_id:
                        continue  # no data for the trt_model
                    gsims = self.rlzs_assoc.gsims_by_trt_id[tm.id]
                    for i, gsim in enumerate(gsims):
                        curves = curves_by_trt_gsim[tm.id, gsim]
                        ts = '%03d-%d' % (tm.id, i)
                        if nonzero(curves):
                            group[ts] = curves
                            group[ts].attrs['trt'] = tm.trt
                            group[ts].attrs['nbytes'] = curves.nbytes
                            group[ts].attrs['gsim'] = str(gsim)
                self.datastore.set_nbytes(group.name)
            self.datastore.set_nbytes('curves_by_sm')
=======
        nsites = len(self.sitecol)
        imtls = self.oqparam.imtls
        curves_by_trt_gsim = {}

        with self.monitor('saving probability maps', autoflush=True):
            for trt_id in curves_by_trt_id:
                key = 'poes/%04d' % trt_id
                self.datastore[key] = curves_by_trt_id[trt_id]
                self.datastore.set_attrs(
                    key, trt=self.csm.info.get_trt(trt_id))
                gsims = self.rlzs_assoc.gsims_by_trt_id[trt_id]
                for i, gsim in enumerate(gsims):
                    curves_by_trt_gsim[trt_id, gsim] = (
                        curves_by_trt_id[trt_id].extract(i))
            self.datastore.set_nbytes('poes')
>>>>>>> 8b358410

        with self.monitor('combine curves_by_rlz', autoflush=True):
            curves_by_rlz = self.rlzs_assoc.combine_curves(curves_by_trt_gsim)

        self.save_curves({rlz: array_of_curves(curves, nsites, imtls)
                          for rlz, curves in curves_by_rlz.items()})

    def save_curves(self, curves_by_rlz):
        """
        Save the dictionary curves_by_rlz
        """
        oq = self.oqparam
        rlzs = self.rlzs_assoc.realizations
        nsites = len(self.sitecol)
        if oq.individual_curves:
            with self.monitor('save curves_by_rlz', autoflush=True):
                for rlz, curves in curves_by_rlz.items():
                    self.store_curves('rlz-%03d' % rlz.ordinal, curves, rlz)

            if len(rlzs) == 1:  # cannot compute statistics
                [self.mean_curves] = curves_by_rlz.values()
                return

        with self.monitor('compute and save statistics', autoflush=True):
            weights = (None if oq.number_of_logic_tree_samples
                       else [rlz.weight for rlz in rlzs])

            # mean curves are always computed but stored only on request
            zc = zero_curves(nsites, oq.imtls)
            self.mean_curves = numpy.array(zc)
            for imt in oq.imtls:
                self.mean_curves[imt] = scientific.mean_curve(
                    [curves_by_rlz.get(rlz, zc)[imt] for rlz in rlzs], weights)

            self.quantile = {}
            for q in oq.quantile_hazard_curves:
                self.quantile[q] = qc = numpy.array(zc)
                for imt in oq.imtls:
                    curves = [curves_by_rlz[rlz][imt] for rlz in rlzs]
                    qc[imt] = scientific.quantile_curve(
                        curves, q, weights).reshape((nsites, -1))

            if oq.mean_hazard_curves:
                self.store_curves('mean', self.mean_curves)
            for q in self.quantile:
                self.store_curves('quantile-%s' % q, self.quantile[q])

    def hazard_maps(self, curves):
        """
        Compute the hazard maps associated to the curves
        """
        maps = zero_maps(
            len(self.sitecol), self.oqparam.imtls, self.oqparam.poes)
        for imt in curves.dtype.fields:
            # build a matrix of size (N, P)
            data = calc.compute_hazard_maps(
                curves[imt], self.oqparam.imtls[imt], self.oqparam.poes)
            for poe, hmap in zip(self.oqparam.poes, data.T):
                maps['%s~%s' % (imt, poe)] = hmap
        return maps

    def store_curves(self, kind, curves, rlz=None):
        """
        Store all kind of curves, optionally computing maps and uhs curves.

        :param kind: the kind of curves to store
        :param curves: an array of N curves to store
        :param rlz: hazard realization, if any
        """
        oq = self.oqparam
        self._store('hcurves/' + kind, curves, rlz, nbytes=curves.nbytes)
        self.datastore['hcurves'].attrs['imtls'] = [
            (imt, len(imls)) for imt, imls in self.oqparam.imtls.items()]
        if oq.hazard_maps or oq.uniform_hazard_spectra:
            # hmaps is a composite array of shape (N, P)
            hmaps = self.hazard_maps(curves)
            if oq.hazard_maps:
                self._store('hmaps/' + kind, hmaps, rlz,
                            poes=oq.poes, nbytes=hmaps.nbytes)

    def _store(self, name, curves, rlz, **kw):
        self.datastore.hdf5[name] = curves
        dset = self.datastore.hdf5[name]
        if rlz is not None:
            dset.attrs['uid'] = rlz.uid
        for k, v in kw.items():
            dset.attrs[k] = v


def nonzero(val):
    """
    :returns: the sum of the composite array `val`
    """
    return sum(val[k].sum() for k in val.dtype.names)<|MERGE_RESOLUTION|>--- conflicted
+++ resolved
@@ -244,15 +244,9 @@
         with self.monitor('store source_info', autoflush=True):
             self.store_source_info(curves_by_trt_id)
         self.rlzs_assoc = self.csm.info.get_rlzs_assoc(
-<<<<<<< HEAD
-            partial(self.count_eff_ruptures, curves_by_trt_gsim))
+            partial(self.count_eff_ruptures, curves_by_trt_id))
         self.datastore['csm_info'] = self.csm.info
-        return curves_by_trt_gsim
-=======
-            partial(self.count_eff_ruptures, curves_by_trt_id))
-        self.datastore['csm_info'] = self.rlzs_assoc.csm_info
         return curves_by_trt_id
->>>>>>> 8b358410
 
     def store_source_info(self, curves_by_trt_id):
         # store the information about received data
@@ -285,27 +279,6 @@
         :param curves_by_trt_id:
             a dictionary trt_id -> hazard curves
         """
-<<<<<<< HEAD
-        with self.monitor('save curves_by_trt_gsim', autoflush=True):
-            for sm in self.csm.info.source_models:
-                group = self.datastore.hdf5.create_group(
-                    'curves_by_sm/' + '_'.join(sm.path))
-                group.attrs['source_model'] = sm.name
-                for tm in sm.trt_models:
-                    if tm.id not in self.rlzs_assoc.gsims_by_trt_id:
-                        continue  # no data for the trt_model
-                    gsims = self.rlzs_assoc.gsims_by_trt_id[tm.id]
-                    for i, gsim in enumerate(gsims):
-                        curves = curves_by_trt_gsim[tm.id, gsim]
-                        ts = '%03d-%d' % (tm.id, i)
-                        if nonzero(curves):
-                            group[ts] = curves
-                            group[ts].attrs['trt'] = tm.trt
-                            group[ts].attrs['nbytes'] = curves.nbytes
-                            group[ts].attrs['gsim'] = str(gsim)
-                self.datastore.set_nbytes(group.name)
-            self.datastore.set_nbytes('curves_by_sm')
-=======
         nsites = len(self.sitecol)
         imtls = self.oqparam.imtls
         curves_by_trt_gsim = {}
@@ -321,7 +294,6 @@
                     curves_by_trt_gsim[trt_id, gsim] = (
                         curves_by_trt_id[trt_id].extract(i))
             self.datastore.set_nbytes('poes')
->>>>>>> 8b358410
 
         with self.monitor('combine curves_by_rlz', autoflush=True):
             curves_by_rlz = self.rlzs_assoc.combine_curves(curves_by_trt_gsim)
