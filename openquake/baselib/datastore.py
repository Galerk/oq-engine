# -*- coding: utf-8 -*-
# vim: tabstop=4 shiftwidth=4 softtabstop=4
#
# Copyright (C) 2015-2020 GEM Foundation
#
# OpenQuake is free software: you can redistribute it and/or modify it
# under the terms of the GNU Affero General Public License as published
# by the Free Software Foundation, either version 3 of the License, or
# (at your option) any later version.
#
# OpenQuake is distributed in the hope that it will be useful,
# but WITHOUT ANY WARRANTY; without even the implied warranty of
# MERCHANTABILITY or FITNESS FOR A PARTICULAR PURPOSE.  See the
# GNU Affero General Public License for more details.
#
# You should have received a copy of the GNU Affero General Public License
# along with OpenQuake. If not, see <http://www.gnu.org/licenses/>.

import io
import os
import re
import gzip
import getpass
import itertools
import collections
import numpy
import h5py
import pandas

from openquake.baselib import hdf5, config, performance, python3compat, general


MAX_ROWS = 10_000_000
CALC_REGEX = r'(calc|cache)_(\d+)\.hdf5'


def get_datadir():
    """
    Extracts the path of the directory where the openquake data are stored
    from the environment ($OQ_DATADIR) or from the shared_dir in the
    configuration file.
    """
    datadir = os.environ.get('OQ_DATADIR')
    if not datadir:
        shared_dir = config.directory.shared_dir
        if shared_dir:
            datadir = os.path.join(shared_dir, getpass.getuser(), 'oqdata')
        else:  # use the home of the user
            datadir = os.path.join(os.path.expanduser('~'), 'oqdata')
    return datadir


def get_calc_ids(datadir=None):
    """
    Extract the available calculation IDs from the datadir, in order.
    """
    datadir = datadir or get_datadir()
    if not os.path.exists(datadir):
        return []
    calc_ids = set()
    for f in os.listdir(datadir):
        mo = re.match(CALC_REGEX, f)
        if mo:
            calc_ids.add(int(mo.group(2)))
    return sorted(calc_ids)


def get_last_calc_id(datadir=None):
    """
    Extract the latest calculation ID from the given directory.
    If none is found, return 0.
    """
    datadir = datadir or get_datadir()
    calcs = get_calc_ids(datadir)
    if not calcs:
        return 0
    return calcs[-1]


def hdf5new(datadir=None):
    """
    Return a new `hdf5.File by` instance with name determined by the last
    calculation in the datadir (plus one). Set the .path attribute to the
    generated filename.
    """
    datadir = datadir or get_datadir()
    if not os.path.exists(datadir):
        os.makedirs(datadir)
    calc_id = get_last_calc_id(datadir) + 1
    fname = os.path.join(datadir, 'calc_%d.hdf5' % calc_id)
    new = hdf5.File(fname, 'w')
    new.path = fname
    performance.init_performance(new)
    return new


def extract_calc_id_datadir(filename, datadir=None):
    """
    Extract the calculation ID from the given filename or integer:

    >>> extract_calc_id_datadir('/mnt/ssd/oqdata/calc_25.hdf5')
    (25, '/mnt/ssd/oqdata')
    >>> extract_calc_id_datadir('/mnt/ssd/oqdata/wrong_name.hdf5')
    Traceback (most recent call last):
       ...
    ValueError: Cannot extract calc_id from /mnt/ssd/oqdata/wrong_name.hdf5
    """
    datadir = datadir or get_datadir()
    try:
        calc_id = int(filename)
    except ValueError:
        filename = os.path.abspath(filename)
        datadir = os.path.dirname(filename)
        mo = re.match(CALC_REGEX, os.path.basename(filename))
        if mo is None:
            raise ValueError('Cannot extract calc_id from %s' % filename)
        calc_id = int(mo.group(2))
    return calc_id, datadir


def read(calc_id, mode='r', datadir=None):
    """
    :param calc_id: calculation ID or filename
    :param mode: 'r' or 'w'
    :param datadir: the directory where to look
    :returns: the corresponding DataStore instance

    Read the datastore, if it exists and it is accessible.
    """
    datadir = datadir or get_datadir()
    dstore = DataStore(calc_id, datadir, mode=mode)
    try:
        hc_id = dstore['oqparam'].hazard_calculation_id
    except KeyError:  # no oqparam
        hc_id = None
    if hc_id:
        dstore.parent = read(hc_id, datadir=os.path.dirname(dstore.filename))
    return dstore


def _range(value):
    if hasattr(value, '__len__'):
        return list(value)
    else:
        return list(range(value))


def sel(dset, filterdict):
    """
    Select a dataset with shape_descr. For instance
    dstore.sel('hcurves', imt='PGA', sid=2)
    """
    assert 'shape_descr' in dset.attrs, 'Missing %s.shape_descr' % dset.name
    lst = []
    for dim in python3compat.decode(dset.attrs['shape_descr']):
        if dim in filterdict:
            val = filterdict[dim]
            values = _range(dset.attrs[dim])
            idx = values.index(val)
            lst.append(slice(idx, idx + 1))
        else:
            lst.append(slice(None))
    return dset[tuple(lst)]


def dset2df(dset, indexfield, filterdict):
    """
    Converts an HDF5 dataset with an attribute shape_descr into a Pandas
    dataframe. NB: this is very slow for large datasets.
    """
    arr = sel(dset, filterdict)
    shape_descr = python3compat.decode(dset.attrs['shape_descr'])
    tags = []
    idxs = []
    for dim in shape_descr:
        values = _range(dset.attrs[dim])
        if dim in filterdict:
            val = filterdict[dim]
            idx = values.index(val)
            idxs.append([idx])
            values = [val]
        else:
            idxs.append(range(len(values)))
        tags.append(values)
    dic = general.AccumDict(accum=[])
    index = []
    for idx, vals in zip(itertools.product(*idxs), itertools.product(*tags)):
        for field, val in zip(shape_descr, vals):
            if field == indexfield:
                index.append(val)
            else:
                dic[field].append(val)
        dic['value'].append(arr[idx])
    return pandas.DataFrame(dic, index)


def extract_cols(datagrp, sel, slc, columns):
    """
    :param datagrp: something like and HDF5 data group
    :param sel: dictionary column name -> value specifying a selection
    :param slc: a slice object specifying the rows considered
    :param columns: the full list of column names
    :returns: a dictionary col -> array of values
    """
    first = columns[0]
    nrows = len(datagrp[first])
    if slc.start is None and slc.stop is None:  # split in slices
        slcs = general.gen_slices(0, nrows, MAX_ROWS)
    else:
        slcs = [slc]
    acc = general.AccumDict(accum=[])  # col -> arrays
    for slc in slcs:
        ok = slice(None)
        dic = {col: datagrp[col][slc] for col in sel}
        for col in sel:
            if isinstance(ok, slice):  # first selection
                ok = dic[col] == sel[col]
            else:  # other selections
                ok &= dic[col] == sel[col]
        for col in columns:
            acc[col].append(datagrp[col][slc][ok])
    return {k: numpy.concatenate(vs) for k, vs in acc.items()}


class DataStore(collections.abc.MutableMapping):
    """
    DataStore class to store the inputs/outputs of a calculation on the
    filesystem.

    Here is a minimal example of usage:

    >>> ds = DataStore()
    >>> ds['example'] = 42
    >>> print(ds['example'][()])
    42
    >>> ds.clear()

    When reading the items, the DataStore will return a generator. The
    items will be ordered lexicographically according to their name.

    There is a serialization protocol to store objects in the datastore.
    An object is serializable if it has a method `__toh5__` returning
    an array and a dictionary, and a method `__fromh5__` taking an array
    and a dictionary and populating the object.
    For an example of use see :class:`openquake.hazardlib.site.SiteCollection`.
    """

    class EmptyDataset(ValueError):
        """Raised when reading an empty dataset"""

    def __init__(self, calc_id=None, datadir=None, params=(), mode=None):
        datadir = datadir or get_datadir()
        if isinstance(calc_id, str):  # passed a real path
            self.filename = calc_id
            self.calc_id, datadir = extract_calc_id_datadir(calc_id, datadir)
        else:
            if calc_id is None:  # use a new datastore
                self.calc_id = get_last_calc_id(datadir) + 1
            elif calc_id < 0:  # use an old datastore
                calc_ids = get_calc_ids(datadir)
                try:
                    self.calc_id = calc_ids[calc_id]
                except IndexError:
                    raise IndexError(
                        'There are %d old calculations, cannot '
                        'retrieve the %s' % (len(calc_ids), calc_id))
            else:  # use the given datastore
                self.calc_id = calc_id
            self.filename = os.path.join(
                datadir, 'calc_%s.hdf5' % self.calc_id)
        self.tempname = self.filename[:-5] + '_tmp.hdf5'
        if not os.path.exists(datadir):
            os.makedirs(datadir)
        self.params = params
        self.parent = ()  # can be set later
        self.datadir = datadir
        self.mode = mode or ('r+' if os.path.exists(self.filename) else 'w')
        if self.mode == 'r' and not os.path.exists(self.filename):
            raise IOError('File not found: %s' % self.filename)
        self.hdf5 = ()  # so that `key in self.hdf5` is valid
        self.open(self.mode)

    def open(self, mode):
        """
        Open the underlying .hdf5 file and the parent, if any
        """
        if self.hdf5 == ():  # not already open
            try:
                self.hdf5 = hdf5.File(self.filename, mode)
            except OSError as exc:
                raise OSError('%s in %s' % (exc, self.filename))

    @property
    def export_dir(self):
        """
        Return the underlying export directory
        """
        edir = getattr(self, '_export_dir', None) or self['oqparam'].export_dir
        return edir

    @export_dir.setter
    def export_dir(self, value):
        """
        Set the export directory
        """
        self._export_dir = value

    def getitem(self, name):
        """
        Return a dataset by using h5py.File.__getitem__
        """
        try:
            return h5py.File.__getitem__(self.hdf5, name)
        except KeyError:
            if self.parent != ():
                return self.parent.getitem(name)
            else:
                raise

    def swmr_on(self):
        """
        Enable the SWMR mode on the underlying HDF5 file
        """
        self.close()  # flush everything
        self.open('a')
        try:
            self.hdf5.swmr_mode = True
        except ValueError:  # already set
            pass

    def set_attrs(self, key, **kw):
        """
        Set the HDF5 attributes of the given key
        """
        self.hdf5.save_attrs(key, kw)

    def set_shape_attrs(self, key, **kw):
        """
        Set shape attributes
        """
        hdf5.set_shape_attrs(self.hdf5, key, kw)

    def get_attr(self, key, name, default=None):
        """
        :param key: dataset path
        :param name: name of the attribute
        :param default: value to return if the attribute is missing
        """
        try:
            obj = h5py.File.__getitem__(self.hdf5, key)
        except KeyError:
            if self.parent != ():
                return self.parent.get_attr(key, name, default)
            else:
                raise
        try:
            return obj.attrs[name]
        except KeyError:
            if default is None:
                raise
            return default

    def get_attrs(self, key):
        """
        :param key: dataset path
        :returns: dictionary of attributes for that path
        """
        try:
            dset = h5py.File.__getitem__(self.hdf5, key)
        except KeyError:
            if self.parent != ():
                dset = h5py.File.__getitem__(self.parent.hdf5, key)
            else:
                raise
        return dict(dset.attrs)

    def create_dset(self, key, dtype, shape=(None,), compression=None,
                    fillvalue=0, attrs=None):
        """
        Create a one-dimensional HDF5 dataset.

        :param key: name of the dataset
        :param dtype: dtype of the dataset (usually composite)
        :param shape: shape of the dataset, possibly extendable
        :param compression: the kind of HDF5 compression to use
        :param attrs: dictionary of attributes of the dataset
        :returns: a HDF5 dataset
        """
        return hdf5.create(
            self.hdf5, key, dtype, shape, compression, fillvalue, attrs)

    def save(self, key, kw):
        """
        Update the object associated to `key` with the `kw` dictionary;
        works for LiteralAttrs objects and automatically flushes.
        """
        if key not in self:
            obj = hdf5.LiteralAttrs()
        else:
            obj = self[key]
        vars(obj).update(kw)
        self[key] = obj
        self.flush()

    def export_path(self, relname, export_dir=None):
        """
        Return the path of the exported file by adding the export_dir in
        front, the calculation ID at the end.

        :param relname: relative file name
        :param export_dir: export directory (if None use .export_dir)
        """
        # removing inner slashed to avoid creating intermediate directories
        name, ext = relname.replace('/', '-').rsplit('.', 1)
        newname = '%s_%s.%s' % (name, self.calc_id, ext)
        if export_dir is None:
            export_dir = self.export_dir
        return os.path.join(export_dir, newname)

    def build_fname(self, prefix, postfix, fmt, export_dir=None):
        """
        Build a file name from a realization, by using prefix and extension.

        :param prefix: the prefix to use
        :param postfix: the postfix to use (can be a realization object)
        :param fmt: the extension ('csv', 'xml', etc)
        :param export_dir: export directory (if None use .export_dir)
        :returns: relative pathname including the extension
        """
        if hasattr(postfix, 'sm_lt_path'):  # is a realization
            fname = '%s-rlz-%03d.%s' % (prefix, postfix.ordinal, fmt)
        else:
            fname = prefix + ('-%s' % postfix if postfix else '') + '.' + fmt
        return self.export_path(fname, export_dir)

    def flush(self):
        """Flush the underlying hdf5 file"""
        if self.parent != ():
            self.parent.flush()
        if self.hdf5:  # is open
            self.hdf5.flush()

    def close(self):
        """Close the underlying hdf5 file"""
        if self.parent != ():
            self.parent.flush()
            self.parent.close()
        if self.hdf5:  # is open
            self.hdf5.flush()
            self.hdf5.close()
            self.hdf5 = ()

    def clear(self):
        """Remove the datastore from the file system"""
        self.close()
        os.remove(self.filename)

    def getsize(self, key=None):
        """
        Return the size in byte of the output associated to the given key.
        If no key is given, returns the total size of all files.
        """
        if key is None:
            return os.path.getsize(self.filename)
        return hdf5.ByteCounter.get_nbytes(
            h5py.File.__getitem__(self.hdf5, key))

    def get(self, key, default):
        """
        :returns: the value associated to the datastore key, or the default
        """
        try:
            return self[key]
        except KeyError:
            return default

    def store_files(self, fnames, where='input/'):
        """
        :param fnames: a set of full pathnames
        """
        prefix = len(os.path.commonprefix(fnames))
        for fname in fnames:
            data = gzip.compress(open(fname, 'rb').read())
            self[where + fname[prefix:]] = numpy.void(data)

    def retrieve_files(self, prefix='input'):
        """
        :yields: pairs (relative path, data)
        """
        for k, v in self[prefix].items():
            if hasattr(v, 'items'):
                yield from self.retrieve_files(prefix + '/' + k)
            else:
                yield prefix + '/' + k, gzip.decompress(
                    bytes(numpy.asarray(v[()])))

    def get_file(self, key):
        """
        :returns: a BytesIO object
        """
        data = bytes(numpy.asarray(self[key][()]))
        return io.BytesIO(gzip.decompress(data))

    def read_df(self, key, index=None, sel=(), slc=slice(None)):
        """
        :param key: name of the structured dataset
        :param index: pandas index (or multi-index), possibly None
        :param sel: dictionary used to select subsets of the dataset
        :param slc: slice object to extract a slice of the dataset
        :returns: pandas DataFrame associated to the dataset
        """
        dset = self.getitem(key)
        if len(dset) == 0:
            raise self.EmptyDataset('Dataset %s is empty' % key)
        elif 'shape_descr' in dset.attrs:
            return dset2df(dset, index, sel)
        elif '__pdcolumns__' in dset.attrs:
            columns = dset.attrs['__pdcolumns__'].split()
            dic = extract_cols(dset, sel, slc, columns)
            if index is None:
                return pandas.DataFrame(dic)
            else:
                return pandas.DataFrame(dic).set_index(index)
<<<<<<< HEAD
=======

>>>>>>> 71968680
        dtlist = []
        for name in dset.dtype.names:
            dt = dset.dtype[name]
            if dt.shape:  # vector field
                templ = name + '_%d' * len(dt.shape)
                for i, _ in numpy.ndenumerate(numpy.zeros(dt.shape)):
                    dtlist.append((templ % i, dt.base))
            else:  # scalar field
                dtlist.append((name, dt))
        data = numpy.zeros(len(dset), dtlist)
        for name in dset.dtype.names:
            arr = dset[name]
            dt = dset.dtype[name]
            if dt.shape:  # vector field
                templ = name + '_%d' * len(dt.shape)
                for i, _ in numpy.ndenumerate(numpy.zeros(dt.shape)):
                    data[templ % i] = arr[(slice(None),) + i]
            else:  # scalar field
                data[name] = arr
        return pandas.DataFrame.from_records(data, index=index)

    def read_unique(self, key, field):
        """
        :param key: key to a dataset containing a structured array
        :param field: a field in the structured array
        :returns: sorted, unique values
        Works with chunks of 1M records
        """
        unique = set()
        dset = self.getitem(key)
        for slc in general.gen_slices(0, len(dset), 10_000_000):
            arr = numpy.unique(dset[slc][field])
            unique.update(arr)
        return sorted(unique)

    def sel(self, key, **kw):
        """
        Select a dataset with shape_descr. For instance
        dstore.sel('hcurves', imt='PGA', sid=2)
        """
        return sel(self.getitem(key), kw)

    @property
    def metadata(self):
        """
        :returns: datastore metadata version, date, checksum as a dictionary
        """
        a = self.hdf5.attrs
        return dict(generated_by='OpenQuake engine %s' % a['engine_version'],
                    start_date=a['date'], checksum=a['checksum32'])

    def __getitem__(self, key):
        if self.hdf5 == ():  # the datastore is closed
            raise ValueError('Cannot find %s in %s' % (key, self))
        try:
            val = self.hdf5[key]
        except KeyError:
            if self.parent != ():
                self.parent.open('r')
                try:
                    val = self.parent[key]
                except KeyError:
                    raise KeyError(
                        'No %r found in %s and ancestors' % (key, self))
            else:
                raise KeyError('No %r found in %s' % (key, self))
        return val

    def __setitem__(self, key, val):
        if key in self.hdf5:
            # there is a bug in the current version of HDF5 for composite
            # arrays: is impossible to save twice the same key; so we remove
            # the key first, then it is possible to save it again
            del self[key]
        try:
            self.hdf5[key] = val
        except RuntimeError as exc:
            raise RuntimeError('Could not save %s: %s in %s' %
                               (key, exc, self.filename))

    def __delitem__(self, key):
        del self.hdf5[key]

    def __enter__(self):
        self.was_close = self.hdf5 == ()
        if self.was_close:
            self.open(self.mode)
        return self

    def __exit__(self, etype, exc, tb):
        if self.was_close:  # and has been opened in __enter__, close it
            self.close()
        del self.was_close

    def __getstate__(self):
        # make the datastore pickleable
        return dict(mode='r',
                    parent=self.parent,
                    calc_id=self.calc_id,
                    hdf5=(),
                    filename=self.filename)

    def __iter__(self):
        if not self.hdf5:
            raise RuntimeError('%s is closed' % self)
        for path in sorted(self.hdf5):
            yield path

    def __contains__(self, key):
        return key in self.hdf5 or self.parent and key in self.parent.hdf5

    def __len__(self):
        if self.hdf5 == ():  # closed
            return 1
        return sum(1 for f in self.hdf5)

    def __hash__(self):
        return self.calc_id

    def __repr__(self):
        status = 'open' if self.hdf5 else 'closed'
        return '<%s %s %s>' % (self.__class__.__name__, self.filename, status)<|MERGE_RESOLUTION|>--- conflicted
+++ resolved
@@ -521,10 +521,7 @@
                 return pandas.DataFrame(dic)
             else:
                 return pandas.DataFrame(dic).set_index(index)
-<<<<<<< HEAD
-=======
-
->>>>>>> 71968680
+
         dtlist = []
         for name in dset.dtype.names:
             dt = dset.dtype[name]
